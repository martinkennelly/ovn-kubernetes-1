package ovn

import (
	"context"
	"fmt"
	"net"
	"os"
	"reflect"
	"strconv"
	"strings"
	"sync"
	"time"

	goovn "github.com/ebay/go-ovn"
	kapi "k8s.io/api/core/v1"
	metav1 "k8s.io/apimachinery/pkg/apis/meta/v1"
	utilruntime "k8s.io/apimachinery/pkg/util/runtime"
	"k8s.io/apimachinery/pkg/util/sets"
	utilwait "k8s.io/apimachinery/pkg/util/wait"
	"k8s.io/client-go/tools/leaderelection"
	"k8s.io/client-go/tools/leaderelection/resourcelock"
	"k8s.io/client-go/util/retry"
	"k8s.io/klog/v2"
	utilnet "k8s.io/utils/net"

	hocontroller "github.com/ovn-org/ovn-kubernetes/go-controller/hybrid-overlay/pkg/controller"
	"github.com/ovn-org/ovn-kubernetes/go-controller/pkg/config"
	"github.com/ovn-org/ovn-kubernetes/go-controller/pkg/informer"
	"github.com/ovn-org/ovn-kubernetes/go-controller/pkg/metrics"
	"github.com/ovn-org/ovn-kubernetes/go-controller/pkg/nbdb"
	"github.com/ovn-org/ovn-kubernetes/go-controller/pkg/ovn/ipallocator"
<<<<<<< HEAD
=======
	"github.com/ovn-org/ovn-kubernetes/go-controller/pkg/ovn/libovsdbops"
>>>>>>> f0d82ea9
	ovnlb "github.com/ovn-org/ovn-kubernetes/go-controller/pkg/ovn/loadbalancer"
	lsm "github.com/ovn-org/ovn-kubernetes/go-controller/pkg/ovn/logical_switch_manager"
	"github.com/ovn-org/ovn-kubernetes/go-controller/pkg/types"
	"github.com/ovn-org/ovn-kubernetes/go-controller/pkg/util"
)

const (
	// IdledServiceAnnotationSuffix is a constant string representing the suffix of the Service annotation key
	// whose value indicates the time stamp in RFC3339 format when a Service was idled
	IdledServiceAnnotationSuffix   = "idled-at"
	OvnNodeAnnotationRetryInterval = 100 * time.Millisecond
	OvnNodeAnnotationRetryTimeout  = 1 * time.Second
)

type ovnkubeMasterLeaderMetrics struct{}

func (ovnkubeMasterLeaderMetrics) On(string) {
	metrics.MetricMasterLeader.Set(1)
}

func (ovnkubeMasterLeaderMetrics) Off(string) {
	metrics.MetricMasterLeader.Set(0)
}

type ovnkubeMasterLeaderMetricsProvider struct{}

func (_ ovnkubeMasterLeaderMetricsProvider) NewLeaderMetric() leaderelection.SwitchMetric {
	return ovnkubeMasterLeaderMetrics{}
}

// Start waits until this process is the leader before starting master functions
func (oc *Controller) Start(nodeName string, wg *sync.WaitGroup, ctx context.Context) error {
	// Set up leader election process first
	rl, err := resourcelock.New(
		resourcelock.ConfigMapsResourceLock,
		config.Kubernetes.OVNConfigNamespace,
		"ovn-kubernetes-master",
		oc.client.CoreV1(),
		nil,
		resourcelock.ResourceLockConfig{
			Identity:      nodeName,
			EventRecorder: oc.recorder,
		},
	)
	if err != nil {
		return err
	}

	lec := leaderelection.LeaderElectionConfig{
		Lock:            rl,
		LeaseDuration:   time.Duration(config.MasterHA.ElectionLeaseDuration) * time.Second,
		RenewDeadline:   time.Duration(config.MasterHA.ElectionRenewDeadline) * time.Second,
		RetryPeriod:     time.Duration(config.MasterHA.ElectionRetryPeriod) * time.Second,
		ReleaseOnCancel: true,
		Callbacks: leaderelection.LeaderCallbacks{
			OnStartedLeading: func(ctx context.Context) {
				klog.Infof("Won leader election; in active mode")
				// run the cluster controller to init the master
				start := time.Now()
				defer func() {
					end := time.Since(start)
					metrics.MetricMasterReadyDuration.Set(end.Seconds())
				}()
				// run the End-to-end timestamp metric updater only on the
				// active master node.
				metrics.StartE2ETimeStampMetricUpdater(oc.stopChan, oc.ovnNBClient)
				if err := oc.StartClusterMaster(nodeName); err != nil {
					panic(err.Error())
				}
				if err := oc.Run(wg, nodeName); err != nil {
					panic(err.Error())
				}
			},
			OnStoppedLeading: func() {
				//This node was leader and it lost the election.
				// Whenever the node transitions from leader to follower,
				// we need to handle the transition properly like clearing
				// the cache. It is better to exit for now.
				// kube will restart and this will become a follower.
				klog.Infof("No longer leader; exiting")
				os.Exit(1)
			},
			OnNewLeader: func(newLeaderName string) {
				if newLeaderName != nodeName {
					klog.Infof("Lost the election to %s; in standby mode", newLeaderName)
				}
			},
		},
	}

	leaderelection.SetProvider(ovnkubeMasterLeaderMetricsProvider{})
	leaderElector, err := leaderelection.NewLeaderElector(lec)
	if err != nil {
		return err
	}

	wg.Add(1)
	go func() {
		leaderElector.Run(ctx)
		klog.Infof("Stopped leader election")
		wg.Done()
	}()

	return nil
}

// cleanup obsolete *gressDefaultDeny port groups
func (oc *Controller) upgradeToNamespacedDenyPGOVNTopology(existingNodeList *kapi.NodeList) error {
	err := libovsdbops.DeletePortGroups(oc.nbClient, "ingressDefaultDeny", "egressDefaultDeny")
	if err != nil {
		klog.Errorf("%v", err)
	}
	return nil
}

// delete obsoleted logical OVN entities that are specific for Multiple join switches OVN topology. Also cleanup
// OVN entities for deleted nodes (similar to syncNodes() but for obsoleted Multiple join switches OVN topology)
func (oc *Controller) upgradeToSingleSwitchOVNTopology(existingNodeList *kapi.NodeList) error {
	existingNodes := make(map[string]bool)
	for _, node := range existingNodeList.Items {
		existingNodes[node.Name] = true

		// delete the obsoleted node-join-subnets annotation
		err := oc.kube.SetAnnotationsOnNode(node.Name, map[string]interface{}{"k8s.ovn.org/node-join-subnets": nil})
		if err != nil {
			klog.Errorf("Failed to remove node-join-subnets annotation for node %s", node.Name)
		}
	}

	nodeSwitches, stderr, err := util.RunOVNNbctl("--data=bare", "--no-heading", "--format=csv",
		"--columns=name", "find", "logical_switch")
	if err != nil {
		return fmt.Errorf("failed to get all logical switches for upgrade: stderr: %q, error: %v",
			stderr, err)
	}

	logicalNodes := make(map[string]bool)
	for _, switchName := range strings.Split(nodeSwitches, "\n") {
		// We are interested only in the join_* switches
		if !strings.HasPrefix(switchName, "join_") {
			continue
		}
		nodeName := strings.TrimPrefix(switchName, "join_")
		logicalNodes[nodeName] = true
	}

	for nodeName := range logicalNodes {
		// if the node was deleted when ovn-master was down, delete its per-node switch
		upgradeOnly := true
		if _, ok := existingNodes[nodeName]; !ok {
			_ = oc.deleteNodeLogicalNetwork(nodeName)
			upgradeOnly = false
		}

		// for all nodes include the ones that were deleted, delete its gateway entities.
		// See comments above the multiJoinSwitchGatewayCleanup() function for details.
		err = oc.multiJoinSwitchGatewayCleanup(nodeName, upgradeOnly)
		if err != nil {
			return err
		}
	}
	return nil
}

func (oc *Controller) upgradeOVNTopology(existingNodes *kapi.NodeList) error {
	ver, err := oc.determineOVNTopoVersionFromOVN()
	if err != nil {
		return err
	}

	// If current DB version is greater than OvnSingleJoinSwitchTopoVersion, no need to upgrade to single switch topology
	if ver < types.OvnSingleJoinSwitchTopoVersion {
		klog.Infof("Upgrading to Single Switch OVN Topology")
		err = oc.upgradeToSingleSwitchOVNTopology(existingNodes)
	}
	if err == nil && ver < types.OvnNamespacedDenyPGTopoVersion {
		klog.Infof("Upgrading to Namespace Deny PortGroup OVN Topology")
		err = oc.upgradeToNamespacedDenyPGOVNTopology(existingNodes)
	}
	// If version is less than Host -> Service with OpenFlow, we need to remove and cleanup DGP
	if err == nil && ver < types.OvnHostToSvcOFTopoVersion && config.Gateway.Mode == config.GatewayModeShared {
		err = oc.cleanupDGP(existingNodes)
	}
	return err
}

// enableOVNLogicalDataPathGroups sets an OVN flag to enable logical datapath
// groups on OVN 20.12 and later. The option is ignored if OVN doesn't
// understand it. Logical datapath groups reduce the size of the southbound
// database in large clusters. ovn-controllers should be upgraded to a version
// that supports them before the option is turned on by the master.
func (oc *Controller) enableOVNLogicalDatapathGroups() error {
	options, err := oc.ovnNBClient.NBGlobalGetOptions()
	if err != nil {
		klog.Errorf("Failed to get NB global options: %v", err)
		return err
	}
	options["use_logical_dp_groups"] = "true"
	cmd, err := oc.ovnNBClient.NBGlobalSetOptions(options)
	if err != nil {
		klog.Errorf("Failed to set NB global option to enable logical datapath groups: %v", err)
		return err
	}
	if err := cmd.Execute(); err != nil {
		klog.Errorf("Failed to enable logical datapath groups: %v", err)
		return err
	}

	return nil
}

// StartClusterMaster runs a subnet IPAM and a controller that watches arrival/departure
// of nodes in the cluster
// On an addition to the cluster (node create), a new subnet is created for it that will translate
// to creation of a logical switch (done by the node, but could be created here at the master process too)
// Upon deletion of a node, the switch will be deleted
//
// TODO: Verify that the cluster was not already called with a different global subnet
//  If true, then either quit or perform a complete reconfiguration of the cluster (recreate switches/routers with new subnet values)
func (oc *Controller) StartClusterMaster(masterNodeName string) error {
	klog.Infof("Starting cluster master")
	// The gateway router need to be connected to the distributed router via a per-node join switch.
	// We need a subnet allocator that allocates subnet for this per-node join switch.
	if config.Gateway.Mode == config.GatewayModeLocal {
		if config.IPv4Mode {
			// initialize the subnet required for DNAT and SNAT ip for the shared gateway mode
			_, nodeLocalNatSubnetCIDR, _ := net.ParseCIDR(types.V4NodeLocalNATSubnet)
			oc.nodeLocalNatIPv4Allocator, _ = ipallocator.NewCIDRRange(nodeLocalNatSubnetCIDR)
			// set aside the first two IPs for the nextHop on the host and for distributed gateway port
			_ = oc.nodeLocalNatIPv4Allocator.Allocate(net.ParseIP(types.V4NodeLocalNATSubnetNextHop))
			_ = oc.nodeLocalNatIPv4Allocator.Allocate(net.ParseIP(types.V4NodeLocalDistributedGWPortIP))
		}
		if config.IPv6Mode {
			// initialize the subnet required for DNAT and SNAT ip for the shared gateway mode
			_, nodeLocalNatSubnetCIDR, _ := net.ParseCIDR(types.V6NodeLocalNATSubnet)
			oc.nodeLocalNatIPv6Allocator, _ = ipallocator.NewCIDRRange(nodeLocalNatSubnetCIDR)
			// set aside the first two IPs for the nextHop on the host and for distributed gateway port
			_ = oc.nodeLocalNatIPv6Allocator.Allocate(net.ParseIP(types.V6NodeLocalNATSubnetNextHop))
			_ = oc.nodeLocalNatIPv6Allocator.Allocate(net.ParseIP(types.V6NodeLocalDistributedGWPortIP))
		}
	}

	// Enable logical datapath groups for OVN 20.12 and later
	if err := oc.enableOVNLogicalDatapathGroups(); err != nil {
		return err
	}

	existingNodes, err := oc.kube.GetNodes()
	if err != nil {
		klog.Errorf("Error in fetching nodes: %v", err)
		return err
	}
	klog.V(5).Infof("Existing number of nodes: %d", len(existingNodes.Items))
	err = oc.upgradeOVNTopology(existingNodes)
	if err != nil {
		klog.Errorf("Failed to upgrade OVN topology to version %d: %v", types.OvnCurrentTopologyVersion, err)
		return err
	}

	klog.Infof("Allocating subnets")
	var v4HostSubnetCount, v6HostSubnetCount float64
	for _, clusterEntry := range config.Default.ClusterSubnets {
		err := oc.masterSubnetAllocator.AddNetworkRange(clusterEntry.CIDR, clusterEntry.HostSubnetLength)
		if err != nil {
			return err
		}
		klog.V(5).Infof("Added network range %s to the allocator", clusterEntry.CIDR)
		util.CalculateHostSubnetsForClusterEntry(clusterEntry, &v4HostSubnetCount, &v6HostSubnetCount)
	}
	nodeNames := []string{}
	for _, node := range existingNodes.Items {
		nodeNames = append(nodeNames, node.Name)
<<<<<<< HEAD
		hostSubnets, _ := util.ParseNodeHostSubnetAnnotation(&node)
		klog.V(5).Infof("Node %s contains subnets: %v", node.Name, hostSubnets)
		for _, hostSubnet := range hostSubnets {
			err := oc.masterSubnetAllocator.MarkAllocatedNetwork(hostSubnet)
			if err != nil {
				utilruntime.HandleError(err)
			}
			util.UpdateUsedHostSubnetsCount(hostSubnet, &oc.v4HostSubnetsUsed, &oc.v6HostSubnetsUsed, true)
		}
		if config.Gateway.Mode == config.GatewayModeLocal {
			nodeLocalNatIPs, _ := util.ParseNodeLocalNatIPAnnotation(&node)
			klog.V(5).Infof("Node %s contains local NAT IPs: %v", node.Name, nodeLocalNatIPs)
			for _, nodeLocalNatIP := range nodeLocalNatIPs {
				var err error
				if utilnet.IsIPv6(nodeLocalNatIP) {
					err = oc.nodeLocalNatIPv6Allocator.Allocate(nodeLocalNatIP)
				} else {
					err = oc.nodeLocalNatIPv4Allocator.Allocate(nodeLocalNatIP)
				}
				if err != nil {
					utilruntime.HandleError(err)
				}
			}
		}
=======
>>>>>>> f0d82ea9
	}

	// update metrics for host subnets
	metrics.RecordSubnetCount(v4HostSubnetCount, v6HostSubnetCount)
	if _, _, err := util.RunOVNNbctl("--columns=_uuid", "list", "port_group"); err != nil {
		klog.Fatal("OVN version too old; does not support port groups")
	}

	if oc.multicastSupport {
		if _, _, err := util.RunOVNSbctl("--columns=_uuid", "list", "IGMP_Group"); err != nil {
			klog.Warningf("Multicast support enabled, however version of OVN in use does not support IGMP Group. " +
				"Disabling Multicast Support")
			oc.multicastSupport = false
		}
	}

	if stdout, _, err := util.RunOVNNbctl("--data=bare", "--format=csv", "--no-headings", "--columns=_uuid,fair",
		"find", "meter", "name="+types.OvnACLLoggingMeter); err == nil {
		if stdout != "" {
			columns := strings.Split(stdout, ",")
			uuid := columns[0]
			fair := columns[1]
			if fair == "false" {
				// fair metering ensures that instead of sharing one meter across several entities
				// each entity will be rate-limited on its own
				if _, _, err := util.RunOVNNbctl("set", "meter", uuid, "fair=true"); err != nil {
					klog.Warningf("Failed to enable 'fair' metering for %s meter: %v", types.OvnACLLoggingMeter, err)
				}
			}
		} else {
			dropRate := strconv.Itoa(config.Logging.ACLLoggingRateLimit)
			if _, _, err := util.RunOVNNbctl("--fair", "meter-add", types.OvnACLLoggingMeter, "drop", dropRate, "pktps"); err != nil {
				klog.Warningf("ACL logging support enabled, however acl-logging meter could not be created: %v. "+
					"Disabling ACL logging support", err)
				oc.aclLoggingEnabled = false
			}
		}
	}

	if err := oc.SetupMaster(masterNodeName, nodeNames); err != nil {
		klog.Errorf("Failed to setup master (%v)", err)
		return err
	}

	if config.HybridOverlay.Enabled {
		oc.hoMaster, err = hocontroller.NewMaster(
			oc.kube,
			oc.watchFactory.NodeInformer(),
			oc.watchFactory.NamespaceInformer(),
			oc.watchFactory.PodInformer(),
			oc.nbClient,
			informer.NewDefaultEventHandler,
		)
		if err != nil {
			return fmt.Errorf("failed to set up hybrid overlay master: %v", err)
		}
	}

	return nil
}

// SetupMaster creates the central router and load-balancers for the network
func (oc *Controller) SetupMaster(masterNodeName string, existingNodeNames []string) error {
	// Create a single common distributed router for the cluster.
	logicalRouter := nbdb.LogicalRouter{
		Name: types.OVNClusterRouter,
		ExternalIDs: map[string]string{
			"k8s-cluster-router": "yes",
		},
		Options: map[string]string{
			"always_learn_from_arp_request": "false",
		},
	}
	if oc.multicastSupport {
		logicalRouter.Options = map[string]string{
			"mcast_relay": "true",
		}
	}
	opModels := []libovsdbops.OperationModel{
		{
			Model:          &logicalRouter,
			ModelPredicate: func(lr *nbdb.LogicalRouter) bool { return lr.Name == types.OVNClusterRouter },
		},
	}
	if _, err := oc.modelClient.CreateOrUpdate(opModels...); err != nil {
		return fmt.Errorf("failed to create a single common distributed router for the cluster, error: %v", err)
	}

	if config.Gateway.Mode == config.GatewayModeLocal {
		if err := oc.addDistributedGWPort(); err != nil {
			return err
		}
	}

	// Determine SCTP support
	hasSCTPSupport, err := util.DetectSCTPSupport()
	if err != nil {
		return err
	}
	oc.SCTPSupport = hasSCTPSupport
	if !oc.SCTPSupport {
		klog.Warningf("SCTP unsupported by this version of OVN. Kubernetes service creation with SCTP will not work ")
	} else {
		klog.Info("SCTP support detected in OVN")
	}

	// Create a cluster-wide port group that all logical switch ports are part of
	pg := libovsdbops.BuildPortGroup(types.ClusterPortGroupName, types.ClusterPortGroupName, nil, nil)
	err = libovsdbops.CreateOrUpdatePortGroups(oc.nbClient, pg)
	if err != nil {
		klog.Errorf("Failed to create cluster port group: %v", err)
		return err
	}

	// Create a cluster-wide port group with all node-to-cluster router
	// logical switch ports.  Currently the only user is multicast but it might
	// be used for other features in the future.
	pg = libovsdbops.BuildPortGroup(types.ClusterRtrPortGroupName, types.ClusterRtrPortGroupName, nil, nil)
	err = libovsdbops.CreateOrUpdatePortGroups(oc.nbClient, pg)
	if err != nil {
		klog.Errorf("Failed to create cluster port group: %v", err)
		return err
	}

	// If supported, enable IGMP relay on the router to forward multicast
	// traffic between nodes.
	if oc.multicastSupport {
		// Drop IP multicast globally. Multicast is allowed only if explicitly
		// enabled in a namespace.
		if err := oc.createDefaultDenyMulticastPolicy(); err != nil {
			klog.Errorf("Failed to create default deny multicast policy, error: %v", err)
			return err
		}

		// Allow IP multicast from node switch to cluster router and from
		// cluster router to node switch.
		if err := oc.createDefaultAllowMulticastPolicy(); err != nil {
			klog.Errorf("Failed to create default deny multicast policy, error: %v", err)
			return err
		}
	}

	// Initialize the OVNJoinSwitch switch IP manager
	// The OVNJoinSwitch will be allocated IP addresses in the range 100.64.0.0/16 or fd98::/64.
<<<<<<< HEAD
	oc.joinSwIPManager, err = lsm.NewJoinLogicalSwitchIPManager(existingNodeNames)
=======
	oc.joinSwIPManager, err = lsm.NewJoinLogicalSwitchIPManager(oc.nbClient, existingNodeNames)
>>>>>>> f0d82ea9
	if err != nil {
		return err
	}

	// Allocate IPs for logical router port "GwRouterToJoinSwitchPrefix + OVNClusterRouter". This should always
	// allocate the first IPs in the join switch subnets
	gwLRPIfAddrs, err := oc.joinSwIPManager.EnsureJoinLRPIPs(types.OVNClusterRouter)
	if err != nil {
		return fmt.Errorf("failed to allocate join switch IP address connected to %s: %v", types.OVNClusterRouter, err)
	}

	// Create OVNJoinSwitch that will be used to connect gateway routers to the distributed router.
	logicalSwitch := nbdb.LogicalSwitch{
		Name: types.OVNJoinSwitch,
	}
	opModels = []libovsdbops.OperationModel{
		{
			Model:          &logicalSwitch,
			ModelPredicate: func(ls *nbdb.LogicalSwitch) bool { return ls.Name == types.OVNJoinSwitch },
		},
	}
	if _, err := oc.modelClient.CreateOrUpdate(opModels...); err != nil {
		return fmt.Errorf("failed to create logical switch %s, error: %v", types.OVNJoinSwitch, err)

	}

	// Connect the distributed router to OVNJoinSwitch.
	drSwitchPort := types.JoinSwitchToGWRouterPrefix + types.OVNClusterRouter
	drRouterPort := types.GWRouterToJoinSwitchPrefix + types.OVNClusterRouter

	gwLRPMAC := util.IPAddrToHWAddr(gwLRPIfAddrs[0].IP)
	gwLRPNetworks := []string{}
	for _, gwLRPIfAddr := range gwLRPIfAddrs {
		gwLRPNetworks = append(gwLRPNetworks, gwLRPIfAddr.String())
	}
	logicalRouterPort := nbdb.LogicalRouterPort{
		Name:     drRouterPort,
		MAC:      gwLRPMAC.String(),
		Networks: gwLRPNetworks,
	}
	opModels = []libovsdbops.OperationModel{
		{
			Model: &logicalRouterPort,
			OnModelUpdates: []interface{}{
				&logicalRouterPort.MAC,
				&logicalRouterPort.Networks,
			},
			DoAfter: func() {
				logicalRouter.Ports = []string{logicalRouterPort.UUID}
			},
		},
		{
			Model:          &logicalRouter,
			ModelPredicate: func(lr *nbdb.LogicalRouter) bool { return lr.Name == types.OVNClusterRouter },
			OnModelMutations: []interface{}{
				&logicalRouter.Ports,
			},
			ErrNotFound: true,
		},
	}
	if _, err := oc.modelClient.CreateOrUpdate(opModels...); err != nil {
		return fmt.Errorf("failed to add logical router port %s, error: %v", drRouterPort, err)
	}

	// Connect the switch OVNJoinSwitch to the router.
	logicalSwitchPort := nbdb.LogicalSwitchPort{
		Name: drSwitchPort,
		Type: "router",
		Options: map[string]string{
			"router-port": drRouterPort,
		},
		Addresses: []string{"router"},
	}
	opModels = []libovsdbops.OperationModel{
		{
			Model: &logicalSwitchPort,
			DoAfter: func() {
				logicalSwitch.Ports = []string{logicalSwitchPort.UUID}
			},
		},
		{
			Model:          &logicalSwitch,
			ModelPredicate: func(ls *nbdb.LogicalSwitch) bool { return ls.Name == types.OVNJoinSwitch },
			OnModelMutations: []interface{}{
				&logicalSwitch.Ports,
			},
			ErrNotFound: true,
		},
	}
	if _, err := oc.modelClient.CreateOrUpdate(opModels...); err != nil {
		return fmt.Errorf("failed to add router-type logical switch port %s to %s, error: %v",
			drSwitchPort, types.OVNJoinSwitch, err)
	}
	return nil
}

func (oc *Controller) addNodeLogicalSwitchPort(logicalSwitchName, portName, portType string, addresses []string, options map[string]string) (string, error) {
	logicalSwitch := nbdb.LogicalSwitch{}
	logicalSwitchPort := nbdb.LogicalSwitchPort{
		Name:      portName,
		Type:      portType,
		Options:   options,
		Addresses: addresses,
	}
	opModels := []libovsdbops.OperationModel{
		{
			Model: &logicalSwitchPort,
			OnModelUpdates: []interface{}{
				&logicalSwitchPort.Addresses,
			},
			DoAfter: func() {
				logicalSwitch.Ports = []string{logicalSwitchPort.UUID}
			},
		},
		{
			Model:          &logicalSwitch,
			ModelPredicate: func(ls *nbdb.LogicalSwitch) bool { return ls.Name == logicalSwitchName },
			OnModelMutations: []interface{}{
				&logicalSwitch.Ports,
			},
			ErrNotFound: true,
		},
	}
	_, err := oc.modelClient.CreateOrUpdate(opModels...)
	if err != nil {
		return "", fmt.Errorf("failed to add logical port %s to switch %s, error: %v", portName, logicalSwitch, err)
	}

	return logicalSwitchPort.UUID, nil
}

func (oc *Controller) syncNodeManagementPort(node *kapi.Node, hostSubnets []*net.IPNet) error {
	macAddress, err := util.ParseNodeManagementPortMACAddress(node)
	if err != nil {
		return err
	}

	if hostSubnets == nil {
		hostSubnets, err = util.ParseNodeHostSubnetAnnotation(node)
		if err != nil {
			return err
		}
	}

	var v4Subnet *net.IPNet
	addresses := macAddress.String()
	for _, hostSubnet := range hostSubnets {
		mgmtIfAddr := util.GetNodeManagementIfAddr(hostSubnet)
		addresses += " " + mgmtIfAddr.IP.String()

		if err := addAllowACLFromNode(node.Name, mgmtIfAddr.IP, oc.ovnNBClient); err != nil {
			return err
		}

		if !utilnet.IsIPv6CIDR(hostSubnet) {
			v4Subnet = hostSubnet
		}

		if config.Gateway.Mode == config.GatewayModeLocal {
			logicalRouter := nbdb.LogicalRouter{}
			logicalRouterStaticRoutes := nbdb.LogicalRouterStaticRoute{
				Policy:   &nbdb.LogicalRouterStaticRoutePolicySrcIP,
				IPPrefix: hostSubnet.String(),
				Nexthop:  mgmtIfAddr.IP.String(),
			}
			opModels := []libovsdbops.OperationModel{
				{
					Model: &logicalRouterStaticRoutes,
					ModelPredicate: func(lrsr *nbdb.LogicalRouterStaticRoute) bool {
						return lrsr.IPPrefix == hostSubnet.String() && lrsr.Nexthop == mgmtIfAddr.IP.String()
					},
					OnModelUpdates: []interface{}{
						&logicalRouterStaticRoutes.Nexthop,
						&logicalRouterStaticRoutes.IPPrefix,
					},
					DoAfter: func() {
						if logicalRouterStaticRoutes.UUID != "" {
							logicalRouter.StaticRoutes = []string{logicalRouterStaticRoutes.UUID}
						}
					},
				},
				{
					Model:          &logicalRouter,
					ModelPredicate: func(lr *nbdb.LogicalRouter) bool { return lr.Name == types.OVNClusterRouter },
					OnModelMutations: []interface{}{
						&logicalRouter.StaticRoutes,
					},
					ErrNotFound: true,
				},
			}
			if _, err := oc.modelClient.CreateOrUpdate(opModels...); err != nil {
				return fmt.Errorf("failed to add source IP address based "+
					"routes in distributed router %s, error: %v", types.OVNClusterRouter, err)
			}
		}
	}

	// Create this node's management logical port on the node switch
	portName := types.K8sPrefix + node.Name
	uuid, err := oc.addNodeLogicalSwitchPort(node.Name, portName, "", []string{addresses}, nil)
	if err != nil {
		return err
	}

	err = libovsdbops.AddPortsToPortGroup(oc.nbClient, types.ClusterPortGroupName, uuid)
	if err != nil {
		klog.Errorf(err.Error())
		return err
	}

	if v4Subnet != nil {
		if err := util.UpdateNodeSwitchExcludeIPs(node.Name, v4Subnet); err != nil {
			return err
		}
	}

	return nil
}

func (oc *Controller) syncGatewayLogicalNetwork(node *kapi.Node, l3GatewayConfig *util.L3GatewayConfig,
	hostSubnets []*net.IPNet, hostAddrs sets.String) error {
	var err error
	var gwLRPIPs, clusterSubnets []*net.IPNet
	for _, clusterSubnet := range config.Default.ClusterSubnets {
		clusterSubnets = append(clusterSubnets, clusterSubnet.CIDR)
	}

	gwLRPIPs, err = oc.joinSwIPManager.EnsureJoinLRPIPs(node.Name)
	if err != nil {
		return fmt.Errorf("failed to allocate join switch port IP address for node %s: %v", node.Name, err)
	}

	drLRPIPs, _ := oc.joinSwIPManager.EnsureJoinLRPIPs(types.OVNClusterRouter)
<<<<<<< HEAD
	err = gatewayInit(node.Name, clusterSubnets, hostSubnets, l3GatewayConfig, oc.SCTPSupport, gwLRPIPs, drLRPIPs)
=======
	err = oc.gatewayInit(node.Name, clusterSubnets, hostSubnets, l3GatewayConfig, oc.SCTPSupport, gwLRPIPs, drLRPIPs)
>>>>>>> f0d82ea9
	if err != nil {
		return fmt.Errorf("failed to init shared interface gateway: %v", err)
	}

	// in the case of shared gateway mode, we need to setup
	// 1. two policy based routes to steer traffic to the k8s node IP
	// 	  - from the management port via the node_local_switch's localnet port
	//    - from the hostsubnet via management port
	// 2. a dnat_and_snat nat entry to SNAT the traffic from the management port
	mpMAC, err := util.ParseNodeManagementPortMACAddress(node)
	if err != nil {
		return err
	}
	for _, subnet := range hostSubnets {
		hostIfAddr := util.GetNodeManagementIfAddr(subnet)
		l3GatewayConfigIP, err := util.MatchIPNetFamily(utilnet.IsIPv6(hostIfAddr.IP), l3GatewayConfig.IPAddresses)
		if err != nil {
			return err
		}
		relevantHostIPs, err := util.MatchAllIPStringFamily(utilnet.IsIPv6(hostIfAddr.IP), hostAddrs.List())
		if err != nil && err != util.NoIPError {
			return err
		}
		if err := oc.addPolicyBasedRoutes(node.Name, hostIfAddr.IP.String(), l3GatewayConfigIP, relevantHostIPs); err != nil {
			return err
		}

		if config.Gateway.Mode == config.GatewayModeLocal {
			if err := oc.addNodeLocalNatEntries(node, mpMAC.String(), hostIfAddr); err != nil {
				return err
			}
		}
	}

	return err
}

// syncNodeClusterRouterPort ensures a node's LS to the cluster router's LRP is created.
// NOTE: We could have created the router port in ensureNodeLogicalNetwork() instead of here,
// but chassis ID is not available at that moment. We need the chassis ID to set the
// gateway-chassis, which in effect pins the logical switch to the current node in OVN.
// Otherwise, ovn-controller will flood-fill unrelated datapaths unnecessarily, causing scale
// problems.
func (oc *Controller) syncNodeClusterRouterPort(node *kapi.Node, hostSubnets []*net.IPNet) error {
	chassisID, err := util.ParseNodeChassisIDAnnotation(node)
	if err != nil {
		return err
	}

	if hostSubnets == nil {
		hostSubnets, err = util.ParseNodeHostSubnetAnnotation(node)
		if err != nil {
			return err
		}
	}

	// logical router port MAC is based on IPv4 subnet if there is one, else IPv6
	var nodeLRPMAC net.HardwareAddr
	for _, hostSubnet := range hostSubnets {
		gwIfAddr := util.GetNodeGatewayIfAddr(hostSubnet)
		nodeLRPMAC = util.IPAddrToHWAddr(gwIfAddr.IP)
		if !utilnet.IsIPv6CIDR(hostSubnet) {
			break
		}
	}

	lrpName := types.RouterToSwitchPrefix + node.Name
	lrpArgs := []string{
		"--if-exists", "lrp-del", lrpName,
		"--", "lrp-add", types.OVNClusterRouter, lrpName, nodeLRPMAC.String(),
	}
	for _, hostSubnet := range hostSubnets {
		gwIfAddr := util.GetNodeGatewayIfAddr(hostSubnet)
		lrpArgs = append(lrpArgs, gwIfAddr.String())
	}
	if config.Gateway.Mode != config.GatewayModeLocal {
		// "local" mode requires NAT on the cluster router, which is not yet supported yet when
		// multiple DGPs are on the same router, so we can't set the gateway-chassis here.
		lrpArgs = append(lrpArgs, "--", "lrp-set-gateway-chassis", lrpName, chassisID, "1")
	}

	_, stderr, err := util.RunOVNNbctl(lrpArgs...)
	if err != nil {
		klog.Errorf("Failed to add logical port to router, stderr: %q, error: %v", stderr, err)
		return err
	}

	return nil
}

func (oc *Controller) ensureNodeLogicalNetwork(node *kapi.Node, hostSubnets []*net.IPNet) error {
	// logical router port MAC is based on IPv4 subnet if there is one, else IPv6
	var nodeLRPMAC net.HardwareAddr
	nodeName := node.Name
	for _, hostSubnet := range hostSubnets {
		gwIfAddr := util.GetNodeGatewayIfAddr(hostSubnet)
		nodeLRPMAC = util.IPAddrToHWAddr(gwIfAddr.IP)
		if !utilnet.IsIPv6CIDR(hostSubnet) {
			break
		}
	}

	lsArgs := []string{
		"--may-exist",
		"ls-add", nodeName,
		"--", "set", "logical_switch", nodeName,
	}

	var v4Gateway, v6Gateway net.IP
	var hostNetworkPolicyIPs []net.IP
	logicalRouterPortNetwork := []string{}
	for _, hostSubnet := range hostSubnets {
		gwIfAddr := util.GetNodeGatewayIfAddr(hostSubnet)
		mgmtIfAddr := util.GetNodeManagementIfAddr(hostSubnet)
<<<<<<< HEAD
=======
		logicalRouterPortNetwork = append(logicalRouterPortNetwork, gwIfAddr.String())
>>>>>>> f0d82ea9
		hostNetworkPolicyIPs = append(hostNetworkPolicyIPs, mgmtIfAddr.IP)

		if utilnet.IsIPv6CIDR(hostSubnet) {
			v6Gateway = gwIfAddr.IP

			lsArgs = append(lsArgs,
				"other-config:ipv6_prefix="+hostSubnet.IP.String(),
			)
		} else {
			v4Gateway = gwIfAddr.IP
			excludeIPs := mgmtIfAddr.IP.String()
			if config.HybridOverlay.Enabled {
				hybridOverlayIfAddr := util.GetNodeHybridOverlayIfAddr(hostSubnet)
				excludeIPs += ".." + hybridOverlayIfAddr.IP.String()
			}
			lsArgs = append(lsArgs,
				"other-config:subnet="+hostSubnet.String(),
				"other-config:exclude_ips="+excludeIPs,
			)
		}
	}

<<<<<<< HEAD
	// Create a logical switch and set its subnet.
	stdout, stderr, err := util.RunOVNNbctl(lsArgs...)
	if err != nil {
		klog.Errorf("Failed to create a logical switch %v, stdout: %q, stderr: %q, error: %v", nodeName, stdout, stderr, err)
		return err
=======
	logicalRouterPortName := types.RouterToSwitchPrefix + nodeName
	logicalRouterPort := nbdb.LogicalRouterPort{
		Name:     logicalRouterPortName,
		MAC:      nodeLRPMAC.String(),
		Networks: logicalRouterPortNetwork,
	}
	logicalRouter := nbdb.LogicalRouter{}
	opModels := []libovsdbops.OperationModel{
		{
			Model: &logicalRouterPort,
			OnModelUpdates: []interface{}{
				&logicalRouterPort.Networks,
				&logicalRouterPort.MAC,
			},
			DoAfter: func() {
				logicalRouter.Ports = []string{logicalRouterPort.UUID}
			},
		},
		{
			Model:          &logicalRouter,
			ModelPredicate: func(lr *nbdb.LogicalRouter) bool { return lr.Name == types.OVNClusterRouter },
			OnModelMutations: []interface{}{
				&logicalRouter.Ports,
			},
			ErrNotFound: true,
		},
	}
	if _, err := oc.modelClient.CreateOrUpdate(opModels...); err != nil {
		return fmt.Errorf("failed to add logical port to router, error: %v", err)
>>>>>>> f0d82ea9
	}

	findArgs := []string{
		"--data=bare", "--no-heading", "--columns=_uuid", "find", "logical_switch", fmt.Sprintf("name=%s", nodeName),
	}
	stdout, stderr, err = util.RunOVNNbctl(findArgs...)
	if err != nil {
		klog.Errorf("Failed to get logical switch %v UUID, stdout: %q, stderr: %q, error: %v", nodeName, stdout, stderr, err)
		return err
	}
	lsUUID := stdout

	// also add the join switch IPs for this node - needed in shared gateway mode
	lrpIPs, err := oc.joinSwIPManager.EnsureJoinLRPIPs(nodeName)
	if err != nil {
		return fmt.Errorf("failed to get join switch port IP address for node %s: %v", nodeName, err)
	}

	for _, lrpIP := range lrpIPs {
		hostNetworkPolicyIPs = append(hostNetworkPolicyIPs, lrpIP.IP)
	}

	// add the host network IPs for this node to host network namespace's address set
	if err = func() error {
		hostNetworkNamespace := config.Kubernetes.HostNetworkNamespace
		if hostNetworkNamespace != "" {
<<<<<<< HEAD
			nsInfo, nsUnlock, err := oc.ensureNamespaceLocked(hostNetworkNamespace, true)
=======
			nsInfo, nsUnlock, err := oc.ensureNamespaceLocked(hostNetworkNamespace, true, nil)
>>>>>>> f0d82ea9
			if err != nil {
				return fmt.Errorf("failed to ensure namespace locked: %v", err)
			}
			defer nsUnlock()
			if err = nsInfo.addressSet.AddIPs(hostNetworkPolicyIPs); err != nil {
				return err
			}
		}
		return nil
	}(); err != nil {
		return err
	}

	// If supported, enable IGMP/MLD snooping and querier on the node.
	if oc.multicastSupport {
		stdout, stderr, err = util.RunOVNNbctl("set", "logical_switch",
			nodeName, "other-config:mcast_snoop=\"true\"")
		if err != nil {
			klog.Errorf("Failed to enable IGMP on logical switch %v, stdout: %q, stderr: %q, error: %v",
				nodeName, stdout, stderr, err)
			return err
		}

		// Configure IGMP/MLD querier if the gateway IP address is known.
		// Otherwise disable it.
		if v4Gateway != nil || v6Gateway != nil {
			if v4Gateway != nil {
				stdout, stderr, err = util.RunOVNNbctl("set", "logical_switch",
					nodeName, "other-config:mcast_querier=\"true\"",
					"other-config:mcast_eth_src=\""+nodeLRPMAC.String()+"\"",
					"other-config:mcast_ip4_src=\""+v4Gateway.String()+"\"")
				if err != nil {
					klog.Errorf("Failed to enable IGMP Querier on logical switch %v, stdout: %q, stderr: %q, error: %v",
						nodeName, stdout, stderr, err)
					return err
				}
			}
			if v6Gateway != nil {
				stdout, stderr, err = util.RunOVNNbctl("set", "logical_switch",
					nodeName, "other-config:mcast_querier=\"true\"",
					"other-config:mcast_eth_src=\""+nodeLRPMAC.String()+"\"",
					"other-config:mcast_ip6_src=\""+util.HWAddrToIPv6LLA(nodeLRPMAC).String()+"\"")
				if err != nil {
					klog.Errorf("Failed to enable MLD Querier on logical switch %v, stdout: %q, stderr: %q, error: %v",
						nodeName, stdout, stderr, err)
					return err
				}
			}
		} else {
			stdout, stderr, err = util.RunOVNNbctl("set", "logical_switch",
				nodeName, "other-config:mcast_querier=\"false\"")
			if err != nil {
				klog.Errorf("Failed to disable IGMP/MLD Querier on logical switch %v, stdout: %q, stderr: %q, error: %v",
					nodeName, stdout, stderr, err)
				return err
			}
			klog.Infof("Disabled IGMP/MLD Querier on logical switch %v (No IPv4/IPv6 Source IP available)",
				nodeName)
		}
	}

	// Connect the switch to the router.
	nodeSwToRtrUUID, err := oc.addNodeLogicalSwitchPort(nodeName, types.SwitchToRouterPrefix+nodeName,
		"router", []string{"router"}, map[string]string{"router-port": types.RouterToSwitchPrefix + nodeName})
	if err != nil {
		klog.Errorf("Failed to add logical port to switch, stdout: %q, stderr: %q, error: %v", stdout, stderr, err)
		return err
	}

	err = libovsdbops.AddPortsToPortGroup(oc.nbClient, types.ClusterRtrPortGroupName, nodeSwToRtrUUID)
	if err != nil {
		klog.Errorf(err.Error())
		return err
	}

	// Add the node to the logical switch cache
	return oc.lsManager.AddNode(nodeName, lsUUID, hostSubnets)
}

func (oc *Controller) addNodeAnnotations(node *kapi.Node, hostSubnets []*net.IPNet) error {
	nodeAnnotations, err := util.CreateNodeHostSubnetAnnotation(hostSubnets)
	if err != nil {
		return fmt.Errorf("failed to marshal node %q annotation for subnet %s",
			node.Name, util.JoinIPNets(hostSubnets, ","))
	}
	// FIXME: the real solution is to reconcile the node object. Once we have a work-queue based
	// implementation where we can add the item back to the work queue when it fails to
	// reconcile, we can get rid of the PollImmediate.
	err = utilwait.PollImmediate(OvnNodeAnnotationRetryInterval, OvnNodeAnnotationRetryTimeout, func() (bool, error) {
		err = oc.kube.SetAnnotationsOnNode(node.Name, nodeAnnotations)
		if err != nil {
			klog.Warningf("Failed to set node annotation, will retry for: %v",
				OvnNodeAnnotationRetryTimeout)
		}
		return err == nil, nil
	},
	)
	if err != nil {
		return fmt.Errorf("failed to set node-subnets annotation on node %s: %v",
			node.Name, err)
	}
	return nil
}

func (oc *Controller) allocateNodeSubnets(node *kapi.Node) ([]*net.IPNet, []*net.IPNet, error) {
	hostSubnets, err := util.ParseNodeHostSubnetAnnotation(node)
	if err != nil {
		// Log the error and try to allocate new subnets
		klog.Infof("Failed to get node %s host subnets annotations: %v", node.Name, err)
	}
	allocatedSubnets := []*net.IPNet{}

	// OVN can work in single-stack or dual-stack only.
	currentHostSubnets := len(hostSubnets)
	expectedHostSubnets := 1
	// if dual-stack mode we expect one subnet per each IP family
	if config.IPv4Mode && config.IPv6Mode {
		expectedHostSubnets = 2
	}

	// node already has the expected subnets annotated
	// assume IP families match, i.e. no IPv6 config and node annotation IPv4
	if expectedHostSubnets == currentHostSubnets {
		klog.Infof("Allocated Subnets %v on Node %s", hostSubnets, node.Name)
		return hostSubnets, allocatedSubnets, nil
	}

	// Node doesn't have the expected subnets annotated
	// it may happen it has more subnets assigned that configured in OVN
	// like in a dual-stack to single-stack conversion
	// or that it needs to allocate new subnet because it is a new node
	// or has been converted from single-stack to dual-stack
	klog.Infof("Expected %d subnets on node %s, found %d: %v",
		expectedHostSubnets, node.Name, currentHostSubnets, hostSubnets)
	// release unexpected subnets
	// filter in place slice
	// https://github.com/golang/go/wiki/SliceTricks#filter-in-place
	foundIPv4 := false
	foundIPv6 := false
	n := 0
	for _, subnet := range hostSubnets {
		// if the subnet is not going to be reused release it
		if config.IPv4Mode && utilnet.IsIPv4CIDR(subnet) && !foundIPv4 {
			klog.V(5).Infof("Valid IPv4 allocated subnet %v on node %s", subnet, node.Name)
			hostSubnets[n] = subnet
			n++
			foundIPv4 = true
			continue
		}
		if config.IPv6Mode && utilnet.IsIPv6CIDR(subnet) && !foundIPv6 {
			klog.V(5).Infof("Valid IPv6 allocated subnet %v on node %s", subnet, node.Name)
			hostSubnets[n] = subnet
			n++
			foundIPv6 = true
			continue
		}
		// this subnet is no longer needed
		klog.V(5).Infof("Releasing subnet %v on node %s", subnet, node.Name)
		err = oc.masterSubnetAllocator.ReleaseNetwork(subnet)
		if err != nil {
			klog.Warningf("Error releasing subnet %v on node %s", subnet, node.Name)
		}
	}
	// recreate hostSubnets with the valid subnets
	hostSubnets = hostSubnets[:n]
	// allocate new subnets if needed
	if config.IPv4Mode && !foundIPv4 {
		allocatedHostSubnet, err := oc.masterSubnetAllocator.AllocateIPv4Network()
		if err != nil {
			return nil, nil, fmt.Errorf("error allocating network for node %s: %v", node.Name, err)
		}
		// the allocator returns nil if it can't provide a subnet
		// we should filter them out or they will be appended to the slice
		if allocatedHostSubnet != nil {
			klog.V(5).Infof("Allocating subnet %v on node %s", allocatedHostSubnet, node.Name)
			allocatedSubnets = append(allocatedSubnets, allocatedHostSubnet)
			// Release the allocation on error
			defer func() {
				if err != nil {
					klog.Warningf("Releasing subnet %v on node %s: %v", allocatedHostSubnet, node.Name, err)
					errR := oc.masterSubnetAllocator.ReleaseNetwork(allocatedHostSubnet)
					if errR != nil {
						klog.Warningf("Error releasing subnet %v on node %s", allocatedHostSubnet, node.Name)
					}
				}
			}()
		}
	}
	if config.IPv6Mode && !foundIPv6 {
		allocatedHostSubnet, err := oc.masterSubnetAllocator.AllocateIPv6Network()
		if err != nil {
			return nil, nil, fmt.Errorf("error allocating network for node %s: %v", node.Name, err)
		}
		// the allocator returns nil if it can't provide a subnet
		// we should filter them out or they will be appended to the slice
		if allocatedHostSubnet != nil {
			klog.V(5).Infof("Allocating subnet %v on node %s", allocatedHostSubnet, node.Name)
			allocatedSubnets = append(allocatedSubnets, allocatedHostSubnet)
		}
	}
	// check if we were able to allocate the new subnets require
	// this can only happen if OVN is not configured correctly
	// so it will require a reconfiguration and restart.
	wantedSubnets := expectedHostSubnets - currentHostSubnets
	if wantedSubnets > 0 && len(allocatedSubnets) != wantedSubnets {
		return nil, nil, fmt.Errorf("error allocating networks for node %s: %d subnets expected only new %d subnets allocated", node.Name, expectedHostSubnets, len(allocatedSubnets))
	}
	hostSubnets = append(hostSubnets, allocatedSubnets...)
	klog.Infof("Allocated Subnets %v on Node %s", hostSubnets, node.Name)
	return hostSubnets, allocatedSubnets, nil
}

func (oc *Controller) addNode(node *kapi.Node) ([]*net.IPNet, error) {
	oc.clearInitialNodeNetworkUnavailableCondition(node, nil)
	hostSubnets, allocatedSubnets, err := oc.allocateNodeSubnets(node)
	if err != nil {
		return nil, err
	}
	// Release the allocation on error
	defer func() {
		if err != nil {
			for _, allocatedSubnet := range allocatedSubnets {
				klog.Warningf("Releasing subnet %v on node %s: %v", allocatedSubnet, node.Name, err)
				errR := oc.masterSubnetAllocator.ReleaseNetwork(allocatedSubnet)
				if errR != nil {
					klog.Warningf("Error releasing subnet %v on node %s", allocatedSubnet, node.Name)
				}
			}
		}
	}()
	// Ensure that the node's logical network has been created
	err = oc.ensureNodeLogicalNetwork(node, hostSubnets)
	if err != nil {
		return nil, err
	}

	// Set the HostSubnet annotation on the node object to signal
	// to nodes that their logical infrastructure is set up and they can
	// proceed with their initialization
	err = oc.addNodeAnnotations(node, hostSubnets)
	if err != nil {
		return nil, err
	}

	// delete stale chassis in SBDB if any
	oc.deleteStaleNodeChassis(node)

	// If node annotation succeeds and subnets were allocated, update the used subnet count
	if len(allocatedSubnets) > 0 {
		for _, hostSubnet := range hostSubnets {
			util.UpdateUsedHostSubnetsCount(hostSubnet,
				&oc.v4HostSubnetsUsed,
				&oc.v6HostSubnetsUsed, true)
		}
		metrics.RecordSubnetUsage(oc.v4HostSubnetsUsed, oc.v6HostSubnetsUsed)
	}
	return hostSubnets, nil
}

// check if any existing chassis entries in the SBDB mismatches with node's chassisID annotation
func (oc *Controller) checkNodeChassisMismatch(node *kapi.Node) (bool, error) {
	chassisID, err := util.ParseNodeChassisIDAnnotation(node)
	if err != nil {
		return false, nil
	}

	chassisList, err := oc.ovnSBClient.ChassisGet(node.Name)
	if err != nil {
		return false, fmt.Errorf("failed to get chassis list for node %s: error: %v", node.Name, err)
	}

	if len(chassisList) == 0 {
		return false, nil
	}

	for _, chassis := range chassisList {
		if chassis.Name == chassisID {
			return false, nil
		}
	}
	return true, nil
}

// delete stale chassis in SBDB if system-id of the specific node has changed.
func (oc *Controller) deleteStaleNodeChassis(node *kapi.Node) {
	mismatch, err := oc.checkNodeChassisMismatch(node)
	if err != nil {
		klog.Errorf("Failed to check if there is any stale chassis for node %s in SBDB: %v", node.Name, err)
	} else if mismatch {
		klog.V(5).Infof("Node %s is now with a new chassis ID, delete its stale chassis in SBDB", node.Name)
		if err = oc.deleteNodeChassis(node.Name); err != nil {
			oc.recorder.Eventf(node, kapi.EventTypeWarning, "ErrorMismatchChassis",
				"Node %s is now with a new chassis ID. Its stale chassis entry is still in the SBDB",
				node.Name)
		}
	}
}

func (oc *Controller) deleteNodeHostSubnet(nodeName string, subnet *net.IPNet) error {
	err := oc.masterSubnetAllocator.ReleaseNetwork(subnet)
	if err != nil {
		return fmt.Errorf("error deleting subnet %v for node %q: %s", subnet, nodeName, err)
	}
	klog.Infof("Deleted HostSubnet %v for node %s", subnet, nodeName)
	return nil
}

// deleteNodeLogicalNetwork removes the logical switch and router associated with the node
func (oc *Controller) deleteNodeLogicalNetwork(nodeName string) error {
	// Remove switch to lb associations from the LBCache before removing the switch
<<<<<<< HEAD
	lbCache, err := ovnlb.GetLBCache()
=======
	lbCache, err := ovnlb.GetLBCache(oc.nbClient)
>>>>>>> f0d82ea9
	if err != nil {
		return fmt.Errorf("failed to get load_balancer cache for node %s: %v", nodeName, err)
	}
	lbCache.RemoveSwitch(nodeName)
	// Remove the logical switch associated with the node
	logicalRouterName := types.RouterToSwitchPrefix + nodeName
	opModels := []libovsdbops.OperationModel{
		{
			ModelPredicate: func(ls *nbdb.LogicalSwitch) bool { return ls.Name == nodeName },
		},
		{
			ModelPredicate: func(lr *nbdb.LogicalRouter) bool { return lr.Name == logicalRouterName },
		},
	}
	if err := oc.modelClient.Delete(opModels...); err != nil {
		return fmt.Errorf("failed to delete logical switch and router associated with node: %s, error: %v", nodeName, err)
	}
	return nil
}

func (oc *Controller) deleteNode(nodeName string, hostSubnets []*net.IPNet, nodeLocalNatIPs []net.IP) {
	// Clean up as much as we can but don't hard error
	for _, hostSubnet := range hostSubnets {
		if err := oc.deleteNodeHostSubnet(nodeName, hostSubnet); err != nil {
			klog.Errorf("Error deleting node %s HostSubnet %v: %v", nodeName, hostSubnet, err)
		} else {
			util.UpdateUsedHostSubnetsCount(hostSubnet, &oc.v4HostSubnetsUsed, &oc.v6HostSubnetsUsed, false)
		}
	}
	// update metrics
	metrics.RecordSubnetUsage(oc.v4HostSubnetsUsed, oc.v6HostSubnetsUsed)

	if config.Gateway.Mode == config.GatewayModeLocal {
		for _, nodeLocalNatIP := range nodeLocalNatIPs {
			var err error
			if utilnet.IsIPv6(nodeLocalNatIP) {
				err = oc.nodeLocalNatIPv6Allocator.Release(nodeLocalNatIP)
			} else {
				err = oc.nodeLocalNatIPv4Allocator.Release(nodeLocalNatIP)
			}
			if err != nil {
				klog.Errorf("Error deleting node %s's node local NAT IP %s from %v: %v", nodeName, nodeLocalNatIP, nodeLocalNatIPs, err)
			}
		}
	}

	if err := oc.deleteNodeLogicalNetwork(nodeName); err != nil {
		klog.Errorf("Error deleting node %s logical network: %v", nodeName, err)
	}

	if err := oc.gatewayCleanup(nodeName); err != nil {
		klog.Errorf("Failed to clean up node %s gateway: (%v)", nodeName, err)
	}

	if err := oc.joinSwIPManager.ReleaseJoinLRPIPs(nodeName); err != nil {
		klog.Errorf("Failed to clean up GR LRP IPs for node %s: %v", nodeName, err)
	}

	if err := oc.deleteNodeChassis(nodeName); err != nil {
		klog.Errorf("Failed to remove the chassis associated with node %s in the OVN SB Chassis table: %v", nodeName, err)
	}
}

// OVN uses an overlay and doesn't need GCE Routes, we need to
// clear the NetworkUnavailable condition that kubelet adds to initial node
// status when using GCE (done here: https://github.com/kubernetes/kubernetes/blob/master/pkg/controller/cloud/node_controller.go#L237).
// See discussion surrounding this here: https://github.com/kubernetes/kubernetes/pull/34398.
// TODO: make upstream kubelet more flexible with overlays and GCE so this
// condition doesn't get added for network plugins that don't want it, and then
// we can remove this function.
func (oc *Controller) clearInitialNodeNetworkUnavailableCondition(origNode, newNode *kapi.Node) {
	// If it is not a Cloud Provider node, then nothing to do.
	if origNode.Spec.ProviderID == "" {
		return
	}
	// if newNode is not nil, then we are called from UpdateFunc()
	if newNode != nil && reflect.DeepEqual(origNode.Status.Conditions, newNode.Status.Conditions) {
		return
	}

	cleared := false
	resultErr := retry.RetryOnConflict(retry.DefaultBackoff, func() error {
		var err error

		oldNode, err := oc.kube.GetNode(origNode.Name)
		if err != nil {
			return err
		}
		// Informer cache should not be mutated, so get a copy of the object
		node := oldNode.DeepCopy()

		for i := range node.Status.Conditions {
			if node.Status.Conditions[i].Type == kapi.NodeNetworkUnavailable {
				condition := &node.Status.Conditions[i]
				if condition.Status != kapi.ConditionFalse && condition.Reason == "NoRouteCreated" {
					condition.Status = kapi.ConditionFalse
					condition.Reason = "RouteCreated"
					condition.Message = "ovn-kube cleared kubelet-set NoRouteCreated"
					condition.LastTransitionTime = metav1.Now()
					if err = oc.kube.UpdateNodeStatus(node); err == nil {
						cleared = true
					}
				}
				break
			}
		}
		return err
	})
	if resultErr != nil {
		klog.Errorf("Status update failed for local node %s: %v", origNode.Name, resultErr)
	} else if cleared {
		klog.Infof("Cleared node NetworkUnavailable/NoRouteCreated condition for %s", origNode.Name)
	}
}

// delete chassis of the given nodeName/chassisName map
// from chassis & chassis_private table
func deleteChassis(ovnSBClient goovn.Client, chassisMap map[string]string) {
	cmds := make([]*goovn.OvnCommand, 0, len(chassisMap))
	for chassisHostname, chassisName := range chassisMap {
		if chassisName != "" {
			klog.Infof("Deleting stale chassis %s (%s)", chassisHostname, chassisName)
			chassisDelCmd, err := ovnSBClient.ChassisDel(chassisName)
			if err != nil {
				klog.Errorf("Unable to create the ChassisDel command for chassis: %s from the sbdb", chassisName)
			} else {
				cmds = append(cmds, chassisDelCmd)
			}
			// check for chassis_private table in schema and
			// if present, delete corresponding chassis row in chassis_private table
			sbDbSchema := ovnSBClient.GetSchema()
			if _, ok := sbDbSchema.Tables[goovn.TableChassisPrivate]; ok {
				chassisPrivateDelCmd, err := ovnSBClient.ChassisPrivateDel(chassisName)
				if err != nil {
					klog.Errorf("Unable to create the ChassisPrivateDel command for chassis: %s from the sbdb", chassisName)
				} else {
					cmds = append(cmds, chassisPrivateDelCmd)
				}
			}
		}
	}

	if len(cmds) != 0 {
		if err := ovnSBClient.Execute(cmds...); err != nil {
			klog.Errorf("Failed to delete chassis row from chassis & chassis_private table "+
				"for node/chassis map %v: error: %v", chassisMap, err)
		}
	}
}

// this is the worker function that does the periodic sync of nodes from kube API
// and sbdb and deletes chassis that are stale
func (oc *Controller) syncNodesPeriodic() {
	//node names is a slice of all node names
	nodes, err := oc.kube.GetNodes()
	if err != nil {
		klog.Errorf("Error getting existing nodes from kube API: %v", err)
		return
	}

	nodeNames := make([]string, 0, len(nodes.Items))

	for _, node := range nodes.Items {
		nodeNames = append(nodeNames, node.Name)
	}

	chassisList, err := oc.ovnSBClient.ChassisList()
	if err != nil {
		klog.Errorf("Failed to get chassis list: error: %v", err)
		return
	}

	chassisMap := map[string]string{}
	for _, chassis := range chassisList {
		chassisMap[chassis.Hostname] = chassis.Name
	}

	//delete existing nodes from the chassis map.
	for _, nodeName := range nodeNames {
		delete(chassisMap, nodeName)
	}

	deleteChassis(oc.ovnSBClient, chassisMap)
}

func (oc *Controller) syncNodes(nodes []interface{}) {
	foundNodes := make(map[string]*kapi.Node)
	for _, tmp := range nodes {
		node, ok := tmp.(*kapi.Node)
		if !ok {
			klog.Errorf("Spurious object in syncNodes: %v", tmp)
			continue
		}
		foundNodes[node.Name] = node

		hostSubnets, _ := util.ParseNodeHostSubnetAnnotation(node)
		klog.V(5).Infof("Node %s contains subnets: %v", node.Name, hostSubnets)
		for _, hostSubnet := range hostSubnets {
			err := oc.masterSubnetAllocator.MarkAllocatedNetwork(hostSubnet)
			if err != nil {
				utilruntime.HandleError(err)
			}
			util.UpdateUsedHostSubnetsCount(hostSubnet, &oc.v4HostSubnetsUsed, &oc.v6HostSubnetsUsed, true)
		}
		if config.Gateway.Mode == config.GatewayModeLocal {
			nodeLocalNatIPs, _ := util.ParseNodeLocalNatIPAnnotation(node)
			klog.V(5).Infof("Node %s contains local NAT IPs: %v", node.Name, nodeLocalNatIPs)
			for _, nodeLocalNatIP := range nodeLocalNatIPs {
				var err error
				if utilnet.IsIPv6(nodeLocalNatIP) {
					err = oc.nodeLocalNatIPv6Allocator.Allocate(nodeLocalNatIP)
				} else {
					err = oc.nodeLocalNatIPv4Allocator.Allocate(nodeLocalNatIP)
				}
				if err != nil {
					utilruntime.HandleError(err)
				}
			}
		}

		// For each existing node, reserve its joinSwitch LRP IPs if they already exist.
		_, err := oc.joinSwIPManager.EnsureJoinLRPIPs(node.Name)
		if err != nil {
			klog.Errorf("Failed to get join switch port IP address for node %s: %v", node.Name, err)
		}
	}
	metrics.RecordSubnetUsage(oc.v4HostSubnetsUsed, oc.v6HostSubnetsUsed)

	// We only deal with cleaning up nodes that shouldn't exist here, since
	// watchNodes() will be called for all existing nodes at startup anyway.
	// Note that this list will include the 'join' cluster switch, which we
	// do not want to delete.
	chassisList, err := oc.ovnSBClient.ChassisList()
	if err != nil {
		klog.Errorf("Failed to get chassis list: error: %v", err)
		return
	}

	chassisMap := map[string]string{}
	for _, chassis := range chassisList {
		chassisMap[chassis.Hostname] = chassis.Name
	}

	//delete existing nodes from the chassis map.
	for nodeName := range foundNodes {
		delete(chassisMap, nodeName)
	}

	nodeSwitches, stderr, err := util.RunOVNNbctl("--data=bare", "--no-heading",
		"--format=csv", "--columns=name,other-config", "find", "logical_switch")
	if err != nil {
		klog.Errorf("Failed to get node logical switches: stderr: %q, error: %v",
			stderr, err)
		return
	}

	// find node logical switches which have other-config value set
	for _, result := range strings.Split(nodeSwitches, "\n") {
		// Split result into name and other-config
		items := strings.Split(result, ",")
		if len(items) != 2 || len(items[0]) == 0 {
			continue
		}
		nodeName := items[0]
		if _, ok := foundNodes[nodeName]; ok {
			// node still exists, no cleanup to do
			continue
		}

		var subnets []*net.IPNet
		attrs := strings.Fields(items[1])
		for _, attr := range attrs {
			var subnet *net.IPNet
			if strings.HasPrefix(attr, "subnet=") {
				subnetStr := strings.TrimPrefix(attr, "subnet=")
				_, subnet, _ = net.ParseCIDR(subnetStr)
			} else if strings.HasPrefix(attr, "ipv6_prefix=") {
				prefixStr := strings.TrimPrefix(attr, "ipv6_prefix=")
				_, subnet, _ = net.ParseCIDR(prefixStr + "/64")
			}
			if subnet != nil {
				subnets = append(subnets, subnet)
			}
		}
		if len(subnets) == 0 {
			continue
		}

		oc.deleteNode(nodeName, subnets, nil)
		//remove the node from the chassis map so we don't delete it twice
		delete(chassisMap, nodeName)
	}

	deleteChassis(oc.ovnSBClient, chassisMap)
}

func (oc *Controller) deleteNodeChassis(nodeName string) error {
	var chNames []string

	chassisList, err := oc.ovnSBClient.ChassisGet(nodeName)
	if err != nil {
		return fmt.Errorf("failed to get chassis list for node %s: error: %v", nodeName, err)
	}

	cmds := make([]*goovn.OvnCommand, 0, len(chassisList))
	for _, chassis := range chassisList {
		if chassis.Name == "" {
			klog.Warningf("Chassis name is empty for node: %s", nodeName)
			continue
		}
		chDeleteCmd, err := oc.ovnSBClient.ChassisDel(chassis.Name)
		if err != nil {
			return fmt.Errorf("unable to create the ChassisDel command for chassis: %s", chassis.Name)
		} else {
			cmds = append(cmds, chDeleteCmd)
		}
		// check for chassis_private table in db-schema and
		// if present, delete corresponding chassis row from chassis_private table
		sbDbSchema := oc.ovnSBClient.GetSchema()
		if _, ok := sbDbSchema.Tables[goovn.TableChassisPrivate]; ok {
			chPrivateDeleteCmd, err := oc.ovnSBClient.ChassisPrivateDel(chassis.Name)
			if err != nil {
				return fmt.Errorf("unable to create the ChassisPrivateDel command for chassis: %s", chassis.Name)
			} else {
				cmds = append(cmds, chPrivateDeleteCmd)
			}
		}
		chNames = append(chNames, chassis.Name)
	}

	if len(cmds) == 0 {
		return nil
	}

	if err = oc.ovnSBClient.Execute(cmds...); err != nil {
		return fmt.Errorf("failed to delete chassis row %q from chassis & chassis_private table "+
			"for node %s: error: %v", strings.Join(chNames, ","), nodeName, err)
	}
	return nil
}<|MERGE_RESOLUTION|>--- conflicted
+++ resolved
@@ -29,10 +29,7 @@
 	"github.com/ovn-org/ovn-kubernetes/go-controller/pkg/metrics"
 	"github.com/ovn-org/ovn-kubernetes/go-controller/pkg/nbdb"
 	"github.com/ovn-org/ovn-kubernetes/go-controller/pkg/ovn/ipallocator"
-<<<<<<< HEAD
-=======
 	"github.com/ovn-org/ovn-kubernetes/go-controller/pkg/ovn/libovsdbops"
->>>>>>> f0d82ea9
 	ovnlb "github.com/ovn-org/ovn-kubernetes/go-controller/pkg/ovn/loadbalancer"
 	lsm "github.com/ovn-org/ovn-kubernetes/go-controller/pkg/ovn/logical_switch_manager"
 	"github.com/ovn-org/ovn-kubernetes/go-controller/pkg/types"
@@ -305,33 +302,6 @@
 	nodeNames := []string{}
 	for _, node := range existingNodes.Items {
 		nodeNames = append(nodeNames, node.Name)
-<<<<<<< HEAD
-		hostSubnets, _ := util.ParseNodeHostSubnetAnnotation(&node)
-		klog.V(5).Infof("Node %s contains subnets: %v", node.Name, hostSubnets)
-		for _, hostSubnet := range hostSubnets {
-			err := oc.masterSubnetAllocator.MarkAllocatedNetwork(hostSubnet)
-			if err != nil {
-				utilruntime.HandleError(err)
-			}
-			util.UpdateUsedHostSubnetsCount(hostSubnet, &oc.v4HostSubnetsUsed, &oc.v6HostSubnetsUsed, true)
-		}
-		if config.Gateway.Mode == config.GatewayModeLocal {
-			nodeLocalNatIPs, _ := util.ParseNodeLocalNatIPAnnotation(&node)
-			klog.V(5).Infof("Node %s contains local NAT IPs: %v", node.Name, nodeLocalNatIPs)
-			for _, nodeLocalNatIP := range nodeLocalNatIPs {
-				var err error
-				if utilnet.IsIPv6(nodeLocalNatIP) {
-					err = oc.nodeLocalNatIPv6Allocator.Allocate(nodeLocalNatIP)
-				} else {
-					err = oc.nodeLocalNatIPv4Allocator.Allocate(nodeLocalNatIP)
-				}
-				if err != nil {
-					utilruntime.HandleError(err)
-				}
-			}
-		}
-=======
->>>>>>> f0d82ea9
 	}
 
 	// update metrics for host subnets
@@ -476,11 +446,7 @@
 
 	// Initialize the OVNJoinSwitch switch IP manager
 	// The OVNJoinSwitch will be allocated IP addresses in the range 100.64.0.0/16 or fd98::/64.
-<<<<<<< HEAD
-	oc.joinSwIPManager, err = lsm.NewJoinLogicalSwitchIPManager(existingNodeNames)
-=======
 	oc.joinSwIPManager, err = lsm.NewJoinLogicalSwitchIPManager(oc.nbClient, existingNodeNames)
->>>>>>> f0d82ea9
 	if err != nil {
 		return err
 	}
@@ -714,11 +680,7 @@
 	}
 
 	drLRPIPs, _ := oc.joinSwIPManager.EnsureJoinLRPIPs(types.OVNClusterRouter)
-<<<<<<< HEAD
-	err = gatewayInit(node.Name, clusterSubnets, hostSubnets, l3GatewayConfig, oc.SCTPSupport, gwLRPIPs, drLRPIPs)
-=======
 	err = oc.gatewayInit(node.Name, clusterSubnets, hostSubnets, l3GatewayConfig, oc.SCTPSupport, gwLRPIPs, drLRPIPs)
->>>>>>> f0d82ea9
 	if err != nil {
 		return fmt.Errorf("failed to init shared interface gateway: %v", err)
 	}
@@ -833,10 +795,7 @@
 	for _, hostSubnet := range hostSubnets {
 		gwIfAddr := util.GetNodeGatewayIfAddr(hostSubnet)
 		mgmtIfAddr := util.GetNodeManagementIfAddr(hostSubnet)
-<<<<<<< HEAD
-=======
 		logicalRouterPortNetwork = append(logicalRouterPortNetwork, gwIfAddr.String())
->>>>>>> f0d82ea9
 		hostNetworkPolicyIPs = append(hostNetworkPolicyIPs, mgmtIfAddr.IP)
 
 		if utilnet.IsIPv6CIDR(hostSubnet) {
@@ -859,13 +818,6 @@
 		}
 	}
 
-<<<<<<< HEAD
-	// Create a logical switch and set its subnet.
-	stdout, stderr, err := util.RunOVNNbctl(lsArgs...)
-	if err != nil {
-		klog.Errorf("Failed to create a logical switch %v, stdout: %q, stderr: %q, error: %v", nodeName, stdout, stderr, err)
-		return err
-=======
 	logicalRouterPortName := types.RouterToSwitchPrefix + nodeName
 	logicalRouterPort := nbdb.LogicalRouterPort{
 		Name:     logicalRouterPortName,
@@ -895,18 +847,14 @@
 	}
 	if _, err := oc.modelClient.CreateOrUpdate(opModels...); err != nil {
 		return fmt.Errorf("failed to add logical port to router, error: %v", err)
->>>>>>> f0d82ea9
-	}
-
-	findArgs := []string{
-		"--data=bare", "--no-heading", "--columns=_uuid", "find", "logical_switch", fmt.Sprintf("name=%s", nodeName),
-	}
-	stdout, stderr, err = util.RunOVNNbctl(findArgs...)
-	if err != nil {
-		klog.Errorf("Failed to get logical switch %v UUID, stdout: %q, stderr: %q, error: %v", nodeName, stdout, stderr, err)
-		return err
-	}
-	lsUUID := stdout
+	}
+
+	// Create a logical switch and set its subnet.
+	stdout, stderr, err := util.RunOVNNbctl(lsArgs...)
+	if err != nil {
+		klog.Errorf("Failed to create a logical switch %v, stdout: %q, stderr: %q, error: %v", nodeName, stdout, stderr, err)
+		return err
+	}
 
 	// also add the join switch IPs for this node - needed in shared gateway mode
 	lrpIPs, err := oc.joinSwIPManager.EnsureJoinLRPIPs(nodeName)
@@ -922,11 +870,7 @@
 	if err = func() error {
 		hostNetworkNamespace := config.Kubernetes.HostNetworkNamespace
 		if hostNetworkNamespace != "" {
-<<<<<<< HEAD
-			nsInfo, nsUnlock, err := oc.ensureNamespaceLocked(hostNetworkNamespace, true)
-=======
 			nsInfo, nsUnlock, err := oc.ensureNamespaceLocked(hostNetworkNamespace, true, nil)
->>>>>>> f0d82ea9
 			if err != nil {
 				return fmt.Errorf("failed to ensure namespace locked: %v", err)
 			}
@@ -1003,7 +947,7 @@
 	}
 
 	// Add the node to the logical switch cache
-	return oc.lsManager.AddNode(nodeName, lsUUID, hostSubnets)
+	return oc.lsManager.AddNode(nodeName, hostSubnets)
 }
 
 func (oc *Controller) addNodeAnnotations(node *kapi.Node, hostSubnets []*net.IPNet) error {
@@ -1237,11 +1181,7 @@
 // deleteNodeLogicalNetwork removes the logical switch and router associated with the node
 func (oc *Controller) deleteNodeLogicalNetwork(nodeName string) error {
 	// Remove switch to lb associations from the LBCache before removing the switch
-<<<<<<< HEAD
-	lbCache, err := ovnlb.GetLBCache()
-=======
 	lbCache, err := ovnlb.GetLBCache(oc.nbClient)
->>>>>>> f0d82ea9
 	if err != nil {
 		return fmt.Errorf("failed to get load_balancer cache for node %s: %v", nodeName, err)
 	}
