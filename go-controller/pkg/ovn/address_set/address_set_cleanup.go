package addressset

import (
<<<<<<< HEAD
	goovn "github.com/ebay/go-ovn"
=======
	libovsdbclient "github.com/ovn-org/libovsdb/client"
>>>>>>> f0d82ea9
	"k8s.io/klog/v2"
)

// NonDualStackAddressSetCleanup cleans addresses in old non dual stack spec.
// Assumes that for every address set <name>, if there exists an address set
// of <name_[v4|v6]>, address set <name> is no longer used and removes it.
// This method should only be called after ensuring address sets in old spec
// are no longer being referenced from any other object.
<<<<<<< HEAD
func NonDualStackAddressSetCleanup(nbClient goovn.Client) error {
=======
func NonDualStackAddressSetCleanup(nbClient libovsdbclient.Client) error {
>>>>>>> f0d82ea9
	// For each address set, track if it is in old non dual stack
	// spec and in new dual stack spec
	const old = 0
	const new = 1
	addressSets := map[string][2]bool{}
	err := forEachAddressSet(nbClient, func(name string) {
		shortName := truncateSuffixFromAddressSet(name)
		spec, found := addressSets[shortName]
		if !found {
			spec = [2]bool{false, false}
		}
		if shortName == name {
			// This address set is in old non dual stack spec
			spec[old] = true
		} else {
			// This address set is in new dual stack spec
			spec[new] = true
		}
		addressSets[shortName] = spec
	})

	if err != nil {
		return err
	}

	for name, spec := range addressSets {
		// If we have an address set in both old and new spec,
		// we can safely remove the old spec.
		if spec[old] {
			if spec[new] {
				klog.Infof("Removing old spec address set %s", name)
				err := destroyAddressSet(nbClient, name)
				if err != nil {
					return err
				}
				continue
			}
			klog.Warningf("Found an orphan old spec address set %s, ignoring", name)
		}
	}

	return nil
}<|MERGE_RESOLUTION|>--- conflicted
+++ resolved
@@ -1,11 +1,7 @@
 package addressset
 
 import (
-<<<<<<< HEAD
-	goovn "github.com/ebay/go-ovn"
-=======
 	libovsdbclient "github.com/ovn-org/libovsdb/client"
->>>>>>> f0d82ea9
 	"k8s.io/klog/v2"
 )
 
@@ -14,11 +10,7 @@
 // of <name_[v4|v6]>, address set <name> is no longer used and removes it.
 // This method should only be called after ensuring address sets in old spec
 // are no longer being referenced from any other object.
-<<<<<<< HEAD
-func NonDualStackAddressSetCleanup(nbClient goovn.Client) error {
-=======
 func NonDualStackAddressSetCleanup(nbClient libovsdbclient.Client) error {
->>>>>>> f0d82ea9
 	// For each address set, track if it is in old non dual stack
 	// spec and in new dual stack spec
 	const old = 0
