package ovn

import (
	"context"
	"encoding/json"
	"fmt"
	"net"
	"time"

	"github.com/urfave/cli/v2"

<<<<<<< HEAD
	"github.com/ovn-org/ovn-kubernetes/go-controller/pkg/factory"
=======
	"github.com/ovn-org/ovn-kubernetes/go-controller/pkg/config"
>>>>>>> 69241a16
	"github.com/ovn-org/ovn-kubernetes/go-controller/pkg/libovsdbops"
	"github.com/ovn-org/ovn-kubernetes/go-controller/pkg/ovn/ipallocator"
	"github.com/ovn-org/ovn-kubernetes/go-controller/pkg/retry"
	ovntest "github.com/ovn-org/ovn-kubernetes/go-controller/pkg/testing"
	ovntypes "github.com/ovn-org/ovn-kubernetes/go-controller/pkg/types"
	"github.com/ovn-org/ovn-kubernetes/go-controller/pkg/util"

	v1 "k8s.io/api/core/v1"
	metav1 "k8s.io/apimachinery/pkg/apis/meta/v1"

	"k8s.io/apimachinery/pkg/types"
	"k8s.io/client-go/kubernetes"

	"github.com/onsi/ginkgo"
	"github.com/onsi/gomega"

	libovsdbclient "github.com/ovn-org/libovsdb/client"
	"github.com/ovn-org/ovn-kubernetes/go-controller/pkg/nbdb"

	libovsdbtest "github.com/ovn-org/ovn-kubernetes/go-controller/pkg/testing/libovsdb"
)

func getPodAnnotations(fakeClient kubernetes.Interface, namespace, name string) string {
	pod, err := fakeClient.CoreV1().Pods(namespace).Get(context.TODO(), name, metav1.GetOptions{})
	gomega.Expect(err).NotTo(gomega.HaveOccurred())
	return pod.Annotations[util.OvnPodAnnotationName]
}

func newPodMeta(namespace, name string, additionalLabels map[string]string) metav1.ObjectMeta {
	labels := map[string]string{
		"name": name,
	}
	for k, v := range additionalLabels {
		labels[k] = v
	}
	return metav1.ObjectMeta{
		Name:      name,
		UID:       types.UID(name),
		Namespace: namespace,
		Labels:    labels,
	}
}

func newPodWithLabels(namespace, name, node, podIP string, additionalLabels map[string]string) *v1.Pod {
	podIPs := []v1.PodIP{}
	if podIP != "" {
		podIPs = append(podIPs, v1.PodIP{IP: podIP})
	}
	return &v1.Pod{
		ObjectMeta: newPodMeta(namespace, name, additionalLabels),
		Spec: v1.PodSpec{
			Containers: []v1.Container{
				{
					Name:  "containerName",
					Image: "containerImage",
				},
			},
			NodeName: node,
		},
		Status: v1.PodStatus{
			Phase:  v1.PodRunning,
			PodIP:  podIP,
			PodIPs: podIPs,
		},
	}
}

func newPod(namespace, name, node, podIP string) *v1.Pod {
	podIPs := []v1.PodIP{}
	if podIP != "" {
		podIPs = append(podIPs, v1.PodIP{IP: podIP})
	}
	return &v1.Pod{
		ObjectMeta: newPodMeta(namespace, name, nil),
		Spec: v1.PodSpec{
			Containers: []v1.Container{
				{
					Name:  "containerName",
					Image: "containerImage",
				},
			},
			NodeName: node,
		},
		Status: v1.PodStatus{
			Phase:  v1.PodRunning,
			PodIP:  podIP,
			PodIPs: podIPs,
		},
	}
}

type testPod struct {
	portUUID     string
	nodeName     string
	nodeSubnet   string
	nodeMgtIP    string
	nodeGWIP     string
	podName      string
	podIP        string
	podMAC       string
	namespace    string
	portName     string
	routes       []util.PodRoute
	noIfaceIdVer bool
}

func newTPod(nodeName, nodeSubnet, nodeMgtIP, nodeGWIP, podName, podIP, podMAC, namespace string) (to testPod) {
	portName := util.GetLogicalPortName(namespace, podName)
	to = testPod{
		nodeName:   nodeName,
		nodeSubnet: nodeSubnet,
		nodeMgtIP:  nodeMgtIP,
		nodeGWIP:   nodeGWIP,
		podName:    podName,
		podIP:      podIP,
		podMAC:     podMAC,
		namespace:  namespace,
		portName:   portName,
		portUUID:   portName + "-UUID",
	}
	return
}

func (p testPod) populateLogicalSwitchCache(fakeOvn *FakeOVN, uuid string) {
	gomega.Expect(p.nodeName).NotTo(gomega.Equal(""))
	err := fakeOvn.controller.lsManager.AddNode(p.nodeName, uuid, []*net.IPNet{ovntest.MustParseIPNet(p.nodeSubnet)})
	gomega.Expect(err).NotTo(gomega.HaveOccurred())
}

func (p testPod) getAnnotationsJson() string {
	var podRoutes string
	for key, route := range p.routes {
		routeString := `{"dest":"` + route.Dest.String() + `","nextHop":"` + route.NextHop.String() + `"}`
		if key == len(p.routes)-1 {
			podRoutes += podRoutes + routeString
		} else {
			podRoutes += podRoutes + routeString + ","
		}
	}

	podRoutesJSON := ""
	if len(podRoutes) > 0 {
		podRoutesJSON = `, "routes":[` + podRoutes + `]`
	}
	return `{"default": {"ip_addresses":["` + p.podIP + `/24"], "mac_address":"` + p.podMAC + `",
		"gateway_ips": ["` + p.nodeGWIP + `"], "ip_address":"` + p.podIP + `/24", "gateway_ip": "` + p.nodeGWIP + `"` + podRoutesJSON + `}}`

}

func setPodAnnotations(podObj *v1.Pod, testPod testPod) {
	podAnnot := map[string]string{
		util.OvnPodAnnotationName: testPod.getAnnotationsJson(),
	}
	podObj.Annotations = podAnnot
}

func getLogicalSwitchUUID(client libovsdbclient.Client, name string) string {
	ctext, cancel := context.WithTimeout(context.Background(), ovntypes.OVSDBTimeout)
	defer cancel()
	lsl := []nbdb.LogicalSwitch{}
	err := client.WhereCache(
		func(ls *nbdb.LogicalSwitch) bool {
			return ls.Name == name
		}).List(ctext, &lsl)

	gomega.Expect(err).NotTo(gomega.HaveOccurred())
	gomega.Expect(len(lsl)).To(gomega.Equal(1))
	return lsl[0].UUID

}

func getExpectedDataPodsAndSwitches(pods []testPod, nodes []string) []libovsdbtest.TestData {
	nodeslsps := make(map[string][]string)
	var logicalSwitchPorts []*nbdb.LogicalSwitchPort
	for _, pod := range pods {
		portName := util.GetLogicalPortName(pod.namespace, pod.podName)
		var lspUUID string
		if len(pod.portUUID) == 0 {
			lspUUID = portName + "-UUID"
		} else {
			lspUUID = pod.portUUID
		}
		podAddr := fmt.Sprintf("%s %s", pod.podMAC, pod.podIP)
		lsp := &nbdb.LogicalSwitchPort{
			UUID:      lspUUID,
			Name:      portName,
			Addresses: []string{podAddr},
			ExternalIDs: map[string]string{
				"pod":       "true",
				"namespace": pod.namespace,
			},
			Options: map[string]string{
				"requested-chassis": pod.nodeName,
				"iface-id-ver":      pod.podName,
			},
			PortSecurity: []string{podAddr},
		}
		if pod.noIfaceIdVer {
			delete(lsp.Options, "iface-id-ver")
		}
		logicalSwitchPorts = append(logicalSwitchPorts, lsp)
		nodeslsps[pod.nodeName] = append(nodeslsps[pod.nodeName], lspUUID)

	}
	var logicalSwitches []*nbdb.LogicalSwitch
	for _, node := range nodes {
		logicalSwitches = append(logicalSwitches, &nbdb.LogicalSwitch{
			UUID:  node + "-UUID",
			Name:  node,
			Ports: nodeslsps[node],
		})
	}
	data := []libovsdbtest.TestData{}
	for _, lsp := range logicalSwitchPorts {
		data = append(data, lsp)
	}
	for _, ls := range logicalSwitches {
		data = append(data, ls)
	}

	return data
}

var _ = ginkgo.Describe("OVN Pod Operations", func() {
	var (
		app       *cli.App
		fakeOvn   *FakeOVN
		initialDB libovsdbtest.TestSetup
	)

	ginkgo.BeforeEach(func() {
		// Restore global default values before each testcase
		config.PrepareTestConfig()

		app = cli.NewApp()
		app.Name = "test"
		app.Flags = config.Flags

		fakeOvn = NewFakeOVN()
		initialDB = libovsdbtest.TestSetup{
			NBData: []libovsdbtest.TestData{
				&nbdb.LogicalSwitch{
					Name: "node1",
				},
			},
		}

	})

	ginkgo.AfterEach(func() {
		fakeOvn.shutdown()
	})

	ginkgo.Context("during execution", func() {

		ginkgo.It("reconciles an existing pod", func() {
			app.Action = func(ctx *cli.Context) error {

				namespaceT := *newNamespace("namespace1")
				// Setup an unassigned pod, perform an update later on which assigns it.
				t := newTPod(
					"",
					"10.128.1.0/24",
					"10.128.1.2",
					"10.128.1.1",
					"myPod",
					"10.128.1.3",
					"0a:58:0a:80:01:03",
					namespaceT.Name,
				)

				fakeOvn.startWithDBSetup(initialDB,
					&v1.NamespaceList{
						Items: []v1.Namespace{
							namespaceT,
						},
					},
					&v1.PodList{
						Items: []v1.Pod{
							*newPod(t.namespace, t.podName, t.nodeName, t.podIP),
						},
					},
				)

				ctext, cancel := context.WithTimeout(context.Background(), ovntypes.OVSDBTimeout)
				defer cancel()
				lsl := []nbdb.LogicalSwitch{}
				err := fakeOvn.controller.nbClient.WhereCache(
					func(ls *nbdb.LogicalSwitch) bool {
						return ls.Name == "node1"
					}).List(ctext, &lsl)

				gomega.Expect(err).NotTo(gomega.HaveOccurred())
				gomega.Expect(len(lsl)).To(gomega.Equal(1))

				err = fakeOvn.controller.WatchNamespaces()
				gomega.Expect(err).NotTo(gomega.HaveOccurred())
				err = fakeOvn.controller.WatchPods()
				gomega.Expect(err).NotTo(gomega.HaveOccurred())

				pod, err := fakeOvn.fakeClient.KubeClient.CoreV1().Pods(t.namespace).Get(context.TODO(), t.podName, metav1.GetOptions{})
				gomega.Expect(err).NotTo(gomega.HaveOccurred())

				_, ok := pod.Annotations[util.OvnPodAnnotationName]
				gomega.Expect(ok).To(gomega.BeFalse())

				// Assign it and perform the update
				t.nodeName = "node1"
				t.portName = util.GetLogicalPortName(t.namespace, t.podName)
				t.populateLogicalSwitchCache(fakeOvn, getLogicalSwitchUUID(fakeOvn.controller.nbClient, "node1"))

				_, err = fakeOvn.fakeClient.KubeClient.CoreV1().Pods(t.namespace).Update(context.TODO(),
					newPod(t.namespace, t.podName, t.nodeName, t.podIP), metav1.UpdateOptions{})
				gomega.Expect(err).NotTo(gomega.HaveOccurred())

				gomega.Eventually(func() string {
					return getPodAnnotations(fakeOvn.fakeClient.KubeClient, t.namespace, t.podName)
				}, 2).Should(gomega.MatchJSON(t.getAnnotationsJson()))
				gomega.Eventually(fakeOvn.nbClient).Should(libovsdbtest.HaveData(getExpectedDataPodsAndSwitches([]testPod{t}, []string{"node1"})))

				return nil
			}

			err := app.Run([]string{app.Name})
			gomega.Expect(err).NotTo(gomega.HaveOccurred())
		})

		ginkgo.It("reconciles a new pod", func() {
			app.Action = func(ctx *cli.Context) error {
				namespaceT := *newNamespace("namespace1")
				t := newTPod(
					"node1",
					"10.128.1.0/24",
					"10.128.1.2",
					"10.128.1.1",
					"myPod",
					"10.128.1.3",
					"0a:58:0a:80:01:03",
					namespaceT.Name,
				)

				fakeOvn.startWithDBSetup(initialDB,
					&v1.NamespaceList{
						Items: []v1.Namespace{
							namespaceT,
						},
					},
					&v1.PodList{
						Items: []v1.Pod{},
					},
				)

				t.populateLogicalSwitchCache(fakeOvn, getLogicalSwitchUUID(fakeOvn.controller.nbClient, "node1"))
				err := fakeOvn.controller.WatchNamespaces()
				gomega.Expect(err).NotTo(gomega.HaveOccurred())
				err = fakeOvn.controller.WatchPods()
				gomega.Expect(err).NotTo(gomega.HaveOccurred())

				pod, _ := fakeOvn.fakeClient.KubeClient.CoreV1().Pods(t.namespace).Get(context.TODO(), t.podName, metav1.GetOptions{})
				gomega.Expect(pod).To(gomega.BeNil())

				_, err = fakeOvn.fakeClient.KubeClient.CoreV1().Pods(t.namespace).Create(context.TODO(),
					newPod(t.namespace, t.podName, t.nodeName, t.podIP), metav1.CreateOptions{})
				gomega.Expect(err).NotTo(gomega.HaveOccurred())

				gomega.Eventually(func() string {
					return getPodAnnotations(fakeOvn.fakeClient.KubeClient, t.namespace, t.podName)
				}, 2).Should(gomega.MatchJSON(t.getAnnotationsJson()))

				gomega.Eventually(fakeOvn.nbClient).Should(libovsdbtest.HaveData(getExpectedDataPodsAndSwitches([]testPod{t}, []string{"node1"})))
				return nil
			}

			err := app.Run([]string{app.Name})
			gomega.Expect(err).NotTo(gomega.HaveOccurred())
		})

		ginkgo.It("allows allocation after pods are completed", func() {
			app.Action = func(ctx *cli.Context) error {
				namespaceT := *newNamespace("namespace1")
				t := newTPod(
					"node1",
					"10.128.1.0/24",
					"10.128.1.2",
					"10.128.1.1",
					"myPod",
					"10.128.1.3",
					"0a:58:0a:80:01:03",
					namespaceT.Name,
				)

				fakeOvn.startWithDBSetup(initialDB,
					&v1.NamespaceList{
						Items: []v1.Namespace{
							namespaceT,
						},
					},
					&v1.PodList{
						Items: []v1.Pod{},
					},
				)

				t.populateLogicalSwitchCache(fakeOvn, getLogicalSwitchUUID(fakeOvn.controller.nbClient, "node1"))
				err := fakeOvn.controller.WatchNamespaces()
				gomega.Expect(err).NotTo(gomega.HaveOccurred())
				err = fakeOvn.controller.WatchPods()
				gomega.Expect(err).NotTo(gomega.HaveOccurred())

				pod, _ := fakeOvn.fakeClient.KubeClient.CoreV1().Pods(t.namespace).Get(context.TODO(), t.podName, metav1.GetOptions{})
				gomega.Expect(pod).To(gomega.BeNil())

				myPod := newPod(t.namespace, t.podName, t.nodeName, t.podIP)
				_, err = fakeOvn.fakeClient.KubeClient.CoreV1().Pods(t.namespace).Create(context.TODO(),
					myPod, metav1.CreateOptions{})
				gomega.Expect(err).NotTo(gomega.HaveOccurred())

				gomega.Eventually(func() string {
					return getPodAnnotations(fakeOvn.fakeClient.KubeClient, t.namespace, t.podName)
				}, 2).Should(gomega.MatchJSON(t.getAnnotationsJson()))

				gomega.Eventually(fakeOvn.nbClient).Should(libovsdbtest.HaveData(getExpectedDataPodsAndSwitches([]testPod{t}, []string{"node1"})))

				ginkgo.By("Allocating all of the rest of the node subnet")
				// allocate all the rest of the IPs in the subnet
				fakeOvn.controller.lsManager.AllocateUntilFull("node1")

				ginkgo.By("Creating another pod which will fail due to allocation full")
				t2 := newTPod(
					"node1",
					"10.128.1.0/24",
					"10.128.1.2",
					"10.128.1.1",
					"myPod2",
					"10.128.1.3",
					"0a:58:0a:80:01:03",
					namespaceT.Name,
				)

				myPod2, err := fakeOvn.fakeClient.KubeClient.CoreV1().Pods(t.namespace).Create(context.TODO(),
					newPod(t2.namespace, t2.podName, t2.nodeName, ""), metav1.CreateOptions{})
				gomega.Expect(err).NotTo(gomega.HaveOccurred())
				gomega.Eventually(func() string {
					return getPodAnnotations(fakeOvn.fakeClient.KubeClient, t2.namespace, t2.podName)
				}, 2).Should(gomega.HaveLen(0))
				myPod2Key, err := retry.GetResourceKey(myPod2)
				gomega.Expect(err).NotTo(gomega.HaveOccurred())
				retry.CheckRetryObjectEventually(myPod2Key, true, fakeOvn.controller.retryPods)

				gomega.Eventually(fakeOvn.nbClient).Should(libovsdbtest.HaveData(getExpectedDataPodsAndSwitches([]testPod{t}, []string{"node1"})))
				ginkgo.By("Marking myPod as completed should free IP")
				myPod.Status.Phase = v1.PodSucceeded

				_, err = fakeOvn.fakeClient.KubeClient.CoreV1().Pods(t.namespace).UpdateStatus(context.TODO(),
					myPod, metav1.UpdateOptions{})
				gomega.Expect(err).NotTo(gomega.HaveOccurred())

				// port should be gone or marked for removal in logical port cache
				logicalPort := util.GetLogicalPortName(myPod.Namespace, myPod.Name)
				gomega.Eventually(func() bool {
					info, err := fakeOvn.controller.logicalPortCache.get(logicalPort)
					return err != nil || !info.expires.IsZero()
				}, 2).Should(gomega.BeTrue())

				ginkgo.By("Freed IP should now allow mypod2 to come up")
				key, err := retry.GetResourceKey(myPod2)
				gomega.Expect(err).NotTo(gomega.HaveOccurred())

				// let the retry logic run until the IP from myPod is released and myPod2 is added
				gomega.Eventually(func(g gomega.Gomega) {
					retry.SetRetryObjWithNoBackoff(key, fakeOvn.controller.retryPods)
					fakeOvn.controller.retryPods.RequestRetryObjs()
					retry.CheckRetryObjectEventuallyWrapped(g, myPod2Key, false, fakeOvn.controller.retryPods)
				}, 60*time.Second, 500*time.Millisecond).Should(gomega.Succeed())

				gomega.Eventually(func() string {
					return getPodAnnotations(fakeOvn.fakeClient.KubeClient, t2.namespace, t2.podName)
				}, 2).Should(gomega.MatchJSON(t2.getAnnotationsJson()))
				gomega.Eventually(fakeOvn.nbClient).Should(libovsdbtest.HaveData(getExpectedDataPodsAndSwitches([]testPod{t2}, []string{"node1"})))
				return nil
			}

			err := app.Run([]string{app.Name})
			gomega.Expect(err).NotTo(gomega.HaveOccurred())
		})

		ginkgo.It("should not deallocate in-use and previously freed completed pods IP", func() {
			app.Action = func(ctx *cli.Context) error {
				namespaceT := *newNamespace("namespace1")
				t := newTPod(
					"node1",
					"10.128.1.0/24",
					"10.128.1.2",
					"10.128.1.1",
					"myPod",
					"10.128.1.3",
					"0a:58:0a:80:01:03",
					namespaceT.Name,
				)

				fakeOvn.startWithDBSetup(initialDB,
					&v1.NamespaceList{
						Items: []v1.Namespace{
							namespaceT,
						},
					},
					&v1.PodList{
						Items: []v1.Pod{},
					},
				)

				t.populateLogicalSwitchCache(fakeOvn, getLogicalSwitchUUID(fakeOvn.controller.nbClient, "node1"))
				err := fakeOvn.controller.WatchNamespaces()
				gomega.Expect(err).NotTo(gomega.HaveOccurred())
				err = fakeOvn.controller.WatchPods()
				gomega.Expect(err).NotTo(gomega.HaveOccurred())

				pod, _ := fakeOvn.fakeClient.KubeClient.CoreV1().Pods(t.namespace).Get(context.TODO(), t.podName, metav1.GetOptions{})
				gomega.Expect(pod).To(gomega.BeNil())

				myPod := newPod(t.namespace, t.podName, t.nodeName, t.podIP)
				_, err = fakeOvn.fakeClient.KubeClient.CoreV1().Pods(t.namespace).Create(context.TODO(),
					myPod, metav1.CreateOptions{})
				gomega.Expect(err).NotTo(gomega.HaveOccurred())

				gomega.Eventually(func() string {
					return getPodAnnotations(fakeOvn.fakeClient.KubeClient, t.namespace, t.podName)
				}, 2).Should(gomega.MatchJSON(t.getAnnotationsJson()))

				gomega.Eventually(fakeOvn.nbClient).Should(libovsdbtest.HaveData(getExpectedDataPodsAndSwitches([]testPod{t}, []string{"node1"})))

				ginkgo.By("Allocating all of the rest of the node subnet")
				// allocate all the rest of the IPs in the subnet
				fakeOvn.controller.lsManager.AllocateUntilFull("node1")

				ginkgo.By("Creating another pod which will fail due to allocation full")
				t2 := newTPod(
					"node1",
					"10.128.1.0/24",
					"10.128.1.2",
					"10.128.1.1",
					"myPod2",
					"10.128.1.3",
					"0a:58:0a:80:01:03",
					namespaceT.Name,
				)

				myPod2, err := fakeOvn.fakeClient.KubeClient.CoreV1().Pods(t.namespace).Create(context.TODO(),
					newPod(t2.namespace, t2.podName, t2.nodeName, ""), metav1.CreateOptions{})
				gomega.Expect(err).NotTo(gomega.HaveOccurred())
				gomega.Eventually(func() string {
					return getPodAnnotations(fakeOvn.fakeClient.KubeClient, t2.namespace, t2.podName)
				}, 2).Should(gomega.HaveLen(0))

				myPod2Key, err := retry.GetResourceKey(myPod2)
				gomega.Expect(err).NotTo(gomega.HaveOccurred())
				retry.CheckRetryObjectEventually(myPod2Key, true, fakeOvn.controller.retryPods)
				gomega.Eventually(fakeOvn.nbClient).Should(libovsdbtest.HaveData(getExpectedDataPodsAndSwitches([]testPod{t}, []string{"node1"})))
				ginkgo.By("Marking myPod as completed should free IP")
				myPod.Status.Phase = v1.PodSucceeded

				_, err = fakeOvn.fakeClient.KubeClient.CoreV1().Pods(t.namespace).UpdateStatus(context.TODO(),
					myPod, metav1.UpdateOptions{})
				gomega.Expect(err).NotTo(gomega.HaveOccurred())

				// port should be gone or marked for removal in logical port cache
				logicalPort := util.GetLogicalPortName(myPod.Namespace, myPod.Name)
				gomega.Eventually(func() bool {
					info, err := fakeOvn.controller.logicalPortCache.get(logicalPort)
					return err != nil || !info.expires.IsZero()
				}, 2).Should(gomega.BeTrue())

				ginkgo.By("Freed IP should now allow mypod2 to come up")
				key, err := retry.GetResourceKey(myPod2)
				gomega.Expect(err).NotTo(gomega.HaveOccurred())

				// let the retry logic run until the IP from myPod is released and myPod2 is added
				gomega.Eventually(func(g gomega.Gomega) {
					retry.SetRetryObjWithNoBackoff(key, fakeOvn.controller.retryPods)
					fakeOvn.controller.retryPods.RequestRetryObjs()
					// there should be no entry for this pod in the retry cache
					retry.CheckRetryObjectEventuallyWrapped(g, myPod2Key, false, fakeOvn.controller.retryPods)
				}, 60*time.Second, 500*time.Millisecond).Should(gomega.Succeed())

				gomega.Eventually(func() string {
					return getPodAnnotations(fakeOvn.fakeClient.KubeClient, t2.namespace, t2.podName)
				}, 2).Should(gomega.MatchJSON(t2.getAnnotationsJson()))

				gomega.Eventually(fakeOvn.nbClient).Should(libovsdbtest.HaveData(getExpectedDataPodsAndSwitches([]testPod{t2}, []string{"node1"})))
				// 2nd pod should now have the IP
				myPod2, err = fakeOvn.fakeClient.KubeClient.CoreV1().Pods(t.namespace).Get(context.TODO(),
					t2.podName, metav1.GetOptions{})
				gomega.Expect(err).NotTo(gomega.HaveOccurred())

				ginkgo.By("Updating the completed pod should not free the IP")
				patch := struct {
					Metadata map[string]interface{} `json:"metadata"`
				}{
					Metadata: map[string]interface{}{
						"annotations": map[string]string{"dummy": "data"},
					},
				}
				patchData, err := json.Marshal(&patch)
				gomega.Expect(err).NotTo(gomega.HaveOccurred())
				// trigger update event
				_, err = fakeOvn.fakeClient.KubeClient.CoreV1().Pods(t.namespace).Patch(context.TODO(), myPod.Name, types.MergePatchType, patchData, metav1.PatchOptions{})
				gomega.Expect(err).NotTo(gomega.HaveOccurred())
				// sleep a small amount to ensure the event was processed
				time.Sleep(time.Second)
				// try to allocate the IP and it should not work
				annotation, err := util.UnmarshalPodAnnotation(myPod2.Annotations, ovntypes.DefaultNetworkName)
				gomega.Expect(err).NotTo(gomega.HaveOccurred())
				err = fakeOvn.controller.lsManager.AllocateIPs(t.nodeName, annotation.IPs)
				gomega.Expect(err).To(gomega.Equal(ipallocator.ErrAllocated))
				gomega.Eventually(fakeOvn.nbClient).Should(libovsdbtest.HaveData(getExpectedDataPodsAndSwitches([]testPod{t2}, []string{"node1"})))

				ginkgo.By("Deleting the completed pod should not allow a third pod to take the IP")
				// now delete the completed pod
				err = fakeOvn.fakeClient.KubeClient.CoreV1().Pods(t.namespace).Delete(context.TODO(),
					t.podName, metav1.DeleteOptions{})
				gomega.Expect(err).NotTo(gomega.HaveOccurred())

				// now create a 3rd pod
				t3 := newTPod(
					"node1",
					"10.128.1.0/24",
					"10.128.1.2",
					"10.128.1.1",
					"myPod3",
					"10.128.1.3",
					"0a:58:0a:80:01:03",
					namespaceT.Name,
				)

				myPod3, err := fakeOvn.fakeClient.KubeClient.CoreV1().Pods(t.namespace).Create(context.TODO(),
					newPod(t3.namespace, t3.podName, t3.nodeName, t3.podIP), metav1.CreateOptions{})
				gomega.Expect(err).NotTo(gomega.HaveOccurred())
				gomega.Eventually(func() string {
					return getPodAnnotations(fakeOvn.fakeClient.KubeClient, t3.namespace, t3.podName)
				}, 2).Should(gomega.HaveLen(0))

				// should be in retry because there are no more IPs left
				myPod3Key, err := retry.GetResourceKey(myPod3)
				gomega.Expect(err).NotTo(gomega.HaveOccurred())
				retry.CheckRetryObjectEventually(myPod3Key, true, fakeOvn.controller.retryPods)
				// TODO validate that the pods also have correct GW SNATs and route policies
				gomega.Eventually(fakeOvn.nbClient).Should(libovsdbtest.HaveData(getExpectedDataPodsAndSwitches([]testPod{t2}, []string{"node1"})))
				return nil
			}

			err := app.Run([]string{app.Name})
			gomega.Expect(err).NotTo(gomega.HaveOccurred())
		})

		ginkgo.It("should not allocate a completed pod on start up", func() {
			app.Action = func(ctx *cli.Context) error {
				namespaceT := *newNamespace("namespace1")
				t := newTPod(
					"node1",
					"10.128.1.0/24",
					"10.128.1.2",
					"10.128.1.1",
					"myPod",
					"10.128.1.3",
					"0a:58:0a:80:01:03",
					namespaceT.Name,
				)
				myPod := newPod(t.namespace, t.podName, t.nodeName, t.podIP)
				myPod.Status.Phase = v1.PodSucceeded

				fakeOvn.startWithDBSetup(initialDB,
					&v1.NamespaceList{
						Items: []v1.Namespace{
							namespaceT,
						},
					},
					&v1.PodList{
						Items: []v1.Pod{*myPod},
					},
				)

				t.populateLogicalSwitchCache(fakeOvn, getLogicalSwitchUUID(fakeOvn.controller.nbClient, "node1"))

				err := fakeOvn.controller.WatchNamespaces()
				gomega.Expect(err).NotTo(gomega.HaveOccurred())
				err = fakeOvn.controller.WatchPods()
				gomega.Expect(err).NotTo(gomega.HaveOccurred())

				expectedData := []libovsdbtest.TestData{getExpectedDataPodsAndSwitches([]testPod{}, []string{"node1"})}
				gomega.Eventually(fakeOvn.nbClient).Should(libovsdbtest.HaveData(expectedData...))
				fakeOvn.asf.ExpectAddressSetWithIPs(namespaceT.Name, []string{})
				return nil
			}

			err := app.Run([]string{app.Name})
			gomega.Expect(err).NotTo(gomega.HaveOccurred())
		})

		ginkgo.It("retryPod cache operations while adding a new pod", func() {
			app.Action = func(ctx *cli.Context) error {
				config.Gateway.DisableSNATMultipleGWs = true
				namespaceT := *newNamespace("namespace1")
				t := newTPod(
					"node1",
					"10.128.1.0/24",
					"10.128.1.2",
					"10.128.1.1",
					"myPod",
					"10.128.1.3",
					"0a:58:0a:80:01:03",
					namespaceT.Name,
				)

				fakeOvn.startWithDBSetup(initialDB,
					&v1.NamespaceList{
						Items: []v1.Namespace{
							namespaceT,
						},
					},
					&v1.PodList{
						Items: []v1.Pod{},
					},
				)

				t.populateLogicalSwitchCache(fakeOvn, getLogicalSwitchUUID(fakeOvn.controller.nbClient, "node1"))
				err := fakeOvn.controller.WatchNamespaces()
				gomega.Expect(err).NotTo(gomega.HaveOccurred())
				err = fakeOvn.controller.WatchPods()
				gomega.Expect(err).NotTo(gomega.HaveOccurred())

				pod, _ := fakeOvn.fakeClient.KubeClient.CoreV1().Pods(t.namespace).Get(context.TODO(), t.podName, metav1.GetOptions{})
				gomega.Expect(pod).To(gomega.BeNil())

				podObj := &v1.Pod{
					Spec: v1.PodSpec{NodeName: "node1"},
					ObjectMeta: metav1.ObjectMeta{
						Name:      t.podName,
						Namespace: namespaceT.Name,
					},
				}
				err = fakeOvn.controller.ensurePod(nil, podObj, true) // this fails since pod doesn't exist to set annotations
				gomega.Expect(err).To(gomega.HaveOccurred())

				key, err := retry.GetResourceKey(podObj)
				gomega.Expect(err).NotTo(gomega.HaveOccurred())

				gomega.Expect(retry.RetryObjsLen(fakeOvn.controller.retryPods)).To(gomega.Equal(0))
				retry.InitRetryObjWithAdd(podObj, key, fakeOvn.controller.retryPods)
				gomega.Expect(retry.RetryObjsLen(fakeOvn.controller.retryPods)).To(gomega.Equal(1))
				gomega.Expect(retry.CheckRetryObj(key, fakeOvn.controller.retryPods)).To(gomega.BeTrue())
				newObj := retry.GetNewObjFieldFromRetryObj(key, fakeOvn.controller.retryPods)
				storedPod, ok := newObj.(*v1.Pod)
				gomega.Expect(ok).To(gomega.BeTrue())
				gomega.Expect(storedPod.UID).To(gomega.Equal(podObj.UID))

				retry.DeleteRetryObj(key, fakeOvn.controller.retryPods)
				gomega.Expect(retry.CheckRetryObj(key, fakeOvn.controller.retryPods)).To(gomega.BeFalse())

				return nil
			}

			err := app.Run([]string{app.Name})
			gomega.Expect(err).NotTo(gomega.HaveOccurred())
		})

		ginkgo.It("correctly retries a failure while adding a pod", func() {
			app.Action = func(ctx *cli.Context) error {
				namespace1 := *newNamespace("namespace1")
				podTest := newTPod(
					"node1",
					"10.128.1.0/24",
					"10.128.1.2",
					"10.128.1.1",
					"myPod",
					"10.128.1.3",
					"0a:58:0a:80:01:03",
					namespace1.Name,
				)
				pod := newPod(podTest.namespace, podTest.podName, podTest.nodeName, podTest.podIP)

				key, err := retry.GetResourceKey(pod)
				gomega.Expect(err).NotTo(gomega.HaveOccurred())

				fakeOvn.startWithDBSetup(initialDB,
					&v1.NamespaceList{
						Items: []v1.Namespace{
							namespace1,
						},
					},
					&v1.PodList{
						Items: []v1.Pod{*pod},
					},
				)

				podTest.populateLogicalSwitchCache(fakeOvn, getLogicalSwitchUUID(fakeOvn.controller.nbClient, "node1"))
				err = fakeOvn.controller.WatchNamespaces()
				gomega.Expect(err).NotTo(gomega.HaveOccurred())
				fakeOvn.asf.ExpectAddressSetWithIPs(podTest.namespace, []string{podTest.podIP})
				gomega.Eventually(fakeOvn.controller.nbClient).Should(
					libovsdbtest.HaveData(getExpectedDataPodsAndSwitches([]testPod{}, []string{"node1"})...))

				// inject transient problem, nbdb is down
				fakeOvn.controller.nbClient.Close()
				gomega.Eventually(func() bool {
					return fakeOvn.controller.nbClient.Connected()
				}).Should(gomega.BeFalse())
				// trigger pod add which will fail with "context deadline exceeded: while awaiting reconnection"
				err = fakeOvn.controller.WatchPods()
				gomega.Expect(err).NotTo(gomega.HaveOccurred())

				// sleep long enough for TransactWithRetry to fail, causing pod add to fail
				time.Sleep(ovntypes.OVSDBTimeout + time.Second)

				// check to see if the pod retry cache has an entry for this policy
				retry.CheckRetryObjectEventually(key, true, fakeOvn.controller.retryPods)
				connCtx, cancel := context.WithTimeout(context.Background(), ovntypes.OVSDBTimeout)

				defer cancel()
				resetNBClient(connCtx, fakeOvn.controller.nbClient)
				// reset backoff for immediate retry
				retry.SetRetryObjWithNoBackoff(key, fakeOvn.controller.retryPods)
				fakeOvn.controller.retryPods.RequestRetryObjs() // retry the failed entry

				_, err = fakeOvn.fakeClient.KubeClient.CoreV1().Pods(podTest.namespace).Get(context.TODO(), podTest.podName, metav1.GetOptions{})
				gomega.Expect(err).NotTo(gomega.HaveOccurred())
				fakeOvn.asf.ExpectAddressSetWithIPs(podTest.namespace, []string{podTest.podIP})
				gomega.Eventually(fakeOvn.controller.nbClient).Should(
					libovsdbtest.HaveData(getExpectedDataPodsAndSwitches([]testPod{podTest}, []string{"node1"})...))
				// check the retry cache no longer has the entry
				retry.CheckRetryObjectEventually(key, false, fakeOvn.controller.retryPods)
				return nil
			}

			err := app.Run([]string{app.Name})
			gomega.Expect(err).NotTo(gomega.HaveOccurred())
		})

		ginkgo.It("correctly retries a failure while deleting a pod", func() {
			app.Action = func(ctx *cli.Context) error {
				namespace1 := *newNamespace("namespace1")
				podTest := newTPod(
					"node1",
					"10.128.1.0/24",
					"10.128.1.2",
					"10.128.1.1",
					"myPod",
					"10.128.1.3",
					"0a:58:0a:80:01:03",
					namespace1.Name,
				)
				pod := newPod(podTest.namespace, podTest.podName, podTest.nodeName, podTest.podIP)
				expectedData := []libovsdbtest.TestData{getExpectedDataPodsAndSwitches([]testPod{podTest}, []string{"node1"})}
				key, err := retry.GetResourceKey(pod)
				gomega.Expect(err).NotTo(gomega.HaveOccurred())
				fakeOvn.startWithDBSetup(initialDB,
					&v1.NamespaceList{
						Items: []v1.Namespace{
							namespace1,
						},
					},
					&v1.PodList{
						Items: []v1.Pod{*pod},
					},
				)

				podTest.populateLogicalSwitchCache(fakeOvn, getLogicalSwitchUUID(fakeOvn.controller.nbClient, "node1"))
				err = fakeOvn.controller.WatchNamespaces()
				gomega.Expect(err).NotTo(gomega.HaveOccurred())
				err = fakeOvn.controller.WatchPods()
				gomega.Expect(err).NotTo(gomega.HaveOccurred())

				_, err = fakeOvn.fakeClient.KubeClient.CoreV1().Pods(podTest.namespace).Get(context.TODO(), podTest.podName, metav1.GetOptions{})
				gomega.Expect(err).NotTo(gomega.HaveOccurred())
				gomega.Eventually(fakeOvn.nbClient).Should(libovsdbtest.HaveData(expectedData...))
				fakeOvn.asf.ExpectAddressSetWithIPs(podTest.namespace, []string{podTest.podIP})

				// inject transient problem, nbdb is down
				fakeOvn.controller.nbClient.Close()
				gomega.Eventually(func() bool {
					return fakeOvn.controller.nbClient.Connected()
				}).Should(gomega.BeFalse())
				// trigger pod delete which will fail with "context deadline exceeded: while awaiting reconnection"
				err = fakeOvn.fakeClient.KubeClient.CoreV1().Pods(pod.Namespace).Delete(context.TODO(), pod.Name, *metav1.NewDeleteOptions(0))
				gomega.Expect(err).NotTo(gomega.HaveOccurred())

				// sleep long enough for TransactWithRetry to fail, causing pod delete to fail
				time.Sleep(ovntypes.OVSDBTimeout + time.Second)

				// check to see if the pod retry cache has an entry for this pod
				retry.CheckRetryObjectEventually(key, true, fakeOvn.controller.retryPods)
				connCtx, cancel := context.WithTimeout(context.Background(), ovntypes.OVSDBTimeout)

				defer cancel()
				resetNBClient(connCtx, fakeOvn.controller.nbClient)
				retry.SetRetryObjWithNoBackoff(key, fakeOvn.controller.retryPods)
				fakeOvn.controller.retryPods.RequestRetryObjs() // retry the failed entry

				fakeOvn.asf.ExpectEmptyAddressSet(podTest.namespace)
				gomega.Eventually(fakeOvn.controller.nbClient).Should(
					libovsdbtest.HaveData(getExpectedDataPodsAndSwitches([]testPod{}, []string{"node1"})...))
				// check the retry cache no longer has the entry
				retry.CheckRetryObjectEventually(key, false, fakeOvn.controller.retryPods)
				return nil
			}

			err := app.Run([]string{app.Name})
			gomega.Expect(err).NotTo(gomega.HaveOccurred())
		})

		ginkgo.It("correctly stops retrying adding a pod after failing n times", func() {
			app.Action = func(ctx *cli.Context) error {
				namespace1 := *newNamespace("namespace1")
				podTest := newTPod(
					"node1",
					"10.128.1.0/24",
					"10.128.1.2",
					"10.128.1.1",
					"myPod",
					"10.128.1.3",
					"0a:58:0a:80:01:03",
					namespace1.Name,
				)
				pod := newPod(podTest.namespace, podTest.podName,
					podTest.nodeName, podTest.podIP)

				key, err := retry.GetResourceKey(pod)
				gomega.Expect(err).NotTo(gomega.HaveOccurred())

				fakeOvn.startWithDBSetup(initialDB,
					&v1.NamespaceList{
						Items: []v1.Namespace{
							namespace1,
						},
					},
					&v1.PodList{
						Items: []v1.Pod{*pod},
					},
				)

				podTest.populateLogicalSwitchCache(fakeOvn, getLogicalSwitchUUID(fakeOvn.controller.nbClient, "node1"))
				err = fakeOvn.controller.WatchNamespaces()
				gomega.Expect(err).NotTo(gomega.HaveOccurred())

				fakeOvn.asf.ExpectAddressSetWithIPs(podTest.namespace, []string{podTest.podIP})
				gomega.Eventually(fakeOvn.controller.nbClient).Should(
					libovsdbtest.HaveData(getExpectedDataPodsAndSwitches([]testPod{}, []string{"node1"})...))

				// inject transient problem, nbdb is down
				fakeOvn.controller.nbClient.Close()
				gomega.Eventually(func() bool {
					return fakeOvn.controller.nbClient.Connected()
				}).Should(gomega.BeFalse())

				// trigger pod add, which will fail with "context deadline exceeded: while awaiting reconnection"
				err = fakeOvn.controller.WatchPods()
				gomega.Expect(err).NotTo(gomega.HaveOccurred())
				// sleep long enough for TransactWithRetry to fail, causing pod add to fail
				time.Sleep(ovntypes.OVSDBTimeout + time.Second)

				// wait until retry entry appears

				// check that the retry entry is marked for creation
				retry.CheckRetryObjectMultipleFieldsEventually(
					key,
					fakeOvn.controller.retryPods,
					gomega.BeNil(),                // oldObj should be nil
					gomega.Not(gomega.BeNil()),    // newObj should not be nil
					nil,                           // skip config
					gomega.BeNumerically("==", 1), // failedAttempts should be 1
				)

				// set failedAttempts to retry.MaxFailedAttempts-1, trigger a retry
				// (which will fail due to nbdb being down)
				// and verify that failedAttempts is now equal to retry.MaxFailedAttempts
				retry.SetFailedAttemptsCounterForTestingOnly(key, retry.MaxFailedAttempts-1,
					fakeOvn.controller.retryPods)
				// reset backoff for immediate retry
				retry.SetRetryObjWithNoBackoff(key, fakeOvn.controller.retryPods)
				fakeOvn.controller.retryPods.RequestRetryObjs()

				retry.CheckRetryObjectMultipleFieldsEventually(
					key,
					fakeOvn.controller.retryPods,
					gomega.BeNil(),             // oldObj should nil
					gomega.Not(gomega.BeNil()), // newObj should not be nil
					nil,                        // skip config
					gomega.BeNumerically("==", retry.MaxFailedAttempts), // failedAttempts should reach the max
				)

				// restore nbdb, trigger a retry and verify that the retry entry gets deleted
				// because it reached retry.MaxFailedAttempts and the corresponding pod has NOT been added to OVN
				connCtx, cancel := context.WithTimeout(context.Background(), ovntypes.OVSDBTimeout)
				defer cancel()
				resetNBClient(connCtx, fakeOvn.controller.nbClient)

				fakeOvn.controller.retryPods.RequestRetryObjs()
				// check that pod is in API server
				pod, err = fakeOvn.fakeClient.KubeClient.CoreV1().Pods(podTest.namespace).Get(
					context.TODO(), podTest.podName, metav1.GetOptions{})
				gomega.Expect(err).NotTo(gomega.HaveOccurred())
				gomega.Expect(pod).NotTo(gomega.BeNil())

				// check that the retry cache no longer has the entry
				retry.CheckRetryObjectEventually(key, false, fakeOvn.controller.retryPods)

				// check that pod doesn't appear in OVN
				gomega.Eventually(fakeOvn.nbClient).Should(libovsdbtest.HaveData(
					getExpectedDataPodsAndSwitches([]testPod{}, []string{"node1"})...))

				return nil
			}

			err := app.Run([]string{app.Name})
			gomega.Expect(err).NotTo(gomega.HaveOccurred())
		})

		ginkgo.It("correctly stops retrying deleting a pod after failing n times", func() {
			app.Action = func(ctx *cli.Context) error {
				namespace1 := *newNamespace("namespace1")
				podTest := newTPod(
					"node1",
					"10.128.1.0/24",
					"10.128.1.2",
					"10.128.1.1",
					"myPod",
					"10.128.1.3",
					"0a:58:0a:80:01:03",
					namespace1.Name,
				)
				pod := newPod(podTest.namespace, podTest.podName, podTest.nodeName, podTest.podIP)
				expectedData := []libovsdbtest.TestData{getExpectedDataPodsAndSwitches(
					[]testPod{podTest},
					[]string{"node1"})}
				key, err := retry.GetResourceKey(pod)
				gomega.Expect(err).NotTo(gomega.HaveOccurred())
				fakeOvn.startWithDBSetup(initialDB,
					&v1.NamespaceList{
						Items: []v1.Namespace{
							namespace1,
						},
					},
					&v1.PodList{
						Items: []v1.Pod{*pod},
					},
				)

				podTest.populateLogicalSwitchCache(
					fakeOvn,
					getLogicalSwitchUUID(fakeOvn.controller.nbClient, "node1"))
				err = fakeOvn.controller.WatchNamespaces()
				gomega.Expect(err).NotTo(gomega.HaveOccurred())
				err = fakeOvn.controller.WatchPods()
				gomega.Expect(err).NotTo(gomega.HaveOccurred())

				_, err = fakeOvn.fakeClient.KubeClient.CoreV1().Pods(podTest.namespace).Get(
					context.TODO(), podTest.podName, metav1.GetOptions{})
				gomega.Expect(err).NotTo(gomega.HaveOccurred())
				gomega.Eventually(fakeOvn.nbClient).Should(libovsdbtest.HaveData(expectedData...))
				fakeOvn.asf.ExpectAddressSetWithIPs(podTest.namespace, []string{podTest.podIP})

				// inject transient problem, nbdb is down
				fakeOvn.controller.nbClient.Close()
				gomega.Eventually(func() bool {
					return fakeOvn.controller.nbClient.Connected()
				}).Should(gomega.BeFalse())

				// trigger pod delete, which will fail with "context deadline exceeded: while awaiting reconnection"
				err = fakeOvn.fakeClient.KubeClient.CoreV1().Pods(pod.Namespace).Delete(
					context.TODO(), pod.Name, *metav1.NewDeleteOptions(0))
				gomega.Expect(err).NotTo(gomega.HaveOccurred())

				// sleep long enough for TransactWithRetry to fail, causing pod delete to fail
				time.Sleep(ovntypes.OVSDBTimeout + time.Second)

				// wait until retry entry appears and check that it is marked for deletion
				retry.CheckRetryObjectMultipleFieldsEventually(
					key,
					fakeOvn.controller.retryPods,
					gomega.Not(gomega.BeNil()),    // oldObj should not be nil
					gomega.BeNil(),                // newObj should be nil
					nil,                           // skip config
					gomega.BeNumerically("==", 1), // failedAttempts should be 1
				)

				// set failedAttempts to retry.MaxFailedAttempts-1, trigger a retry (which will fail due to nbdb),
				// check that failedAttempts is now equal to retry.MaxFailedAttempts
				retry.SetFailedAttemptsCounterForTestingOnly(key, retry.MaxFailedAttempts-1,
					fakeOvn.controller.retryPods)
				fakeOvn.controller.retryPods.RequestRetryObjs()

				retry.CheckRetryObjectMultipleFieldsEventually(
					key,
					fakeOvn.controller.retryPods,
					gomega.Not(gomega.BeNil()), // oldObj should not be nil
					gomega.BeNil(),             // newObj should be nil
					nil,                        // config is skipped
					gomega.BeNumerically("==", retry.MaxFailedAttempts), // failedAttempts should be the max
				)

				// restore nbdb and verify that the retry entry gets deleted because it reached
				// retry.MaxFailedAttempts and the corresponding pod has NOT been deleted from OVN
				connCtx, cancel := context.WithTimeout(context.Background(), ovntypes.OVSDBTimeout)
				defer cancel()
				resetNBClient(connCtx, fakeOvn.controller.nbClient)

				fakeOvn.controller.retryPods.RequestRetryObjs()

				// check that the pod is not in API server
				pod, err = fakeOvn.fakeClient.KubeClient.CoreV1().Pods(podTest.namespace).Get(
					context.TODO(), podTest.podName, metav1.GetOptions{})
				gomega.Expect(err).To(gomega.HaveOccurred())
				gomega.Expect(pod).To(gomega.BeNil())

				// check that the retry cache no longer has the entry
				retry.CheckRetryObjectEventually(key, false, fakeOvn.controller.retryPods)

				// check that the pod is still in OVN
				gomega.Eventually(fakeOvn.nbClient).Should(libovsdbtest.HaveData(expectedData...))

				return nil
			}

			err := app.Run([]string{app.Name})
			gomega.Expect(err).NotTo(gomega.HaveOccurred())
		})

		ginkgo.It("correctly remove a LSP from a pod that has stale nodeName annotation", func() {
			app.Action = func(ctx *cli.Context) error {
				namespace1 := *newNamespace("namespace1")
				podTest := newTPod(
					"node1",
					"10.128.1.0/24",
					"10.128.1.2",
					"10.128.1.1",
					"myPod",
					"10.128.1.3",
					"0a:58:0a:80:01:03",
					namespace1.Name,
				)
				pod := newPod(podTest.namespace, podTest.podName, podTest.nodeName, podTest.podIP)
				expectedData := []libovsdbtest.TestData{getExpectedDataPodsAndSwitches([]testPod{podTest}, []string{"node1"})}
				key, err := retry.GetResourceKey(pod)
				gomega.Expect(err).NotTo(gomega.HaveOccurred())
				fakeOvn.startWithDBSetup(initialDB,
					&v1.NamespaceList{
						Items: []v1.Namespace{
							namespace1,
						},
					},
					&v1.PodList{
						Items: []v1.Pod{*pod},
					},
				)

				podTest.populateLogicalSwitchCache(fakeOvn, getLogicalSwitchUUID(fakeOvn.controller.nbClient, "node1"))
				err = fakeOvn.controller.WatchNamespaces()
				gomega.Expect(err).NotTo(gomega.HaveOccurred())
				err = fakeOvn.controller.WatchPods()
				gomega.Expect(err).NotTo(gomega.HaveOccurred())

				gomega.Eventually(fakeOvn.nbClient).Should(libovsdbtest.HaveData(expectedData...))
				fakeOvn.asf.ExpectAddressSetWithIPs(podTest.namespace, []string{podTest.podIP})

				// Get pod from api with its metadata filled in
				pod, err = fakeOvn.fakeClient.KubeClient.CoreV1().Pods(podTest.namespace).Get(context.TODO(), podTest.podName, metav1.GetOptions{})
				gomega.Expect(err).NotTo(gomega.HaveOccurred())

				// Fudge nodename from pod's spec, to ensure it is not used by deleteLogicalPort
				pod.Spec.NodeName = "this_is_the_wrong_nodeName"

				// Deleting port from a pod that has no portInfo and the wrong nodeName should still be okay!
				err = fakeOvn.controller.deleteLogicalPort(pod, nil)
				gomega.Expect(err).NotTo(gomega.HaveOccurred())

				// OVN db should be empty now
				fakeOvn.asf.ExpectEmptyAddressSet(podTest.namespace)
				gomega.Eventually(fakeOvn.controller.nbClient).Should(
					libovsdbtest.HaveData(getExpectedDataPodsAndSwitches([]testPod{}, []string{"node1"})...))

				// Once again, get pod from api with its metadata filled in
				pod, err = fakeOvn.fakeClient.KubeClient.CoreV1().Pods(podTest.namespace).Get(context.TODO(), podTest.podName, metav1.GetOptions{})
				gomega.Expect(err).NotTo(gomega.HaveOccurred())

				gomega.Expect(fakeOvn.controller.deleteLogicalPort(pod, nil)).To(gomega.Succeed(), "Deleting port that no longer exists should be okay")

				err = fakeOvn.fakeClient.KubeClient.CoreV1().Pods(pod.Namespace).Delete(context.TODO(), pod.Name, *metav1.NewDeleteOptions(0))
				gomega.Expect(err).NotTo(gomega.HaveOccurred())

				// check the retry cache has no entry
				retry.CheckRetryObjectEventually(key, false, fakeOvn.controller.retryPods)

				// Remove Logical Switch created on behalf of node and make sure deleteLogicalPort will not fail
				err = libovsdbops.DeleteLogicalSwitch(fakeOvn.controller.nbClient, pod.Spec.NodeName)
				gomega.Expect(err).NotTo(gomega.HaveOccurred())
				gomega.Expect(fakeOvn.controller.deleteLogicalPort(pod, nil)).To(gomega.Succeed(), "Deleting port from switch that no longer exists should be okay")

				return nil
			}

			err := app.Run([]string{app.Name})
			gomega.Expect(err).NotTo(gomega.HaveOccurred())
		})

		ginkgo.It("remove a LSP from a pod that has no OVN annotations", func() {
			app.Action = func(ctx *cli.Context) error {
				namespaceT := *newNamespace("namespace1")
				t := newTPod(
					"node1",
					"10.128.1.0/24",
					"10.128.1.2",
					"10.128.1.1",
					"myPod",
					"10.128.1.3",
					"0a:58:0a:80:01:03",
					namespaceT.Name,
				)
				pod := newPod(t.namespace, t.podName, t.nodeName, t.podIP)
				fakeOvn.startWithDBSetup(initialDB,
					&v1.NamespaceList{
						Items: []v1.Namespace{
							namespaceT,
						},
					},
					&v1.PodList{
						Items: []v1.Pod{
							*pod,
						},
					},
				)
				annotations := getPodAnnotations(fakeOvn.fakeClient.KubeClient, t.namespace, t.podName)
				gomega.Expect(annotations).To(gomega.Equal(""))

				// Deleting port from a pod that has no annotations should be okay
				err := fakeOvn.controller.deleteLogicalPort(pod, nil)
				gomega.Expect(err).NotTo(gomega.HaveOccurred())

				return nil
			}

			err := app.Run([]string{app.Name})
			gomega.Expect(err).NotTo(gomega.HaveOccurred())
		})

		ginkgo.It("reconciles a deleted pod", func() {
			app.Action = func(ctx *cli.Context) error {

				namespaceT := *newNamespace("namespace1")
				// Setup an assigned pod
				t := newTPod(
					"node1",
					"10.128.1.0/24",
					"10.128.1.2",
					"10.128.1.1",
					"myPod",
					"10.128.1.3",
					"0a:58:0a:80:01:03",
					namespaceT.Name,
				)

				fakeOvn.startWithDBSetup(initialDB,
					&v1.NamespaceList{
						Items: []v1.Namespace{
							namespaceT,
						},
					},
					&v1.PodList{
						Items: []v1.Pod{
							*newPod(t.namespace, t.podName, t.nodeName, t.podIP),
						},
					},
				)
				t.populateLogicalSwitchCache(fakeOvn, getLogicalSwitchUUID(fakeOvn.controller.nbClient, "node1"))

				err := fakeOvn.controller.WatchNamespaces()
				gomega.Expect(err).NotTo(gomega.HaveOccurred())
				err = fakeOvn.controller.WatchPods()
				gomega.Expect(err).NotTo(gomega.HaveOccurred())

				gomega.Eventually(func() string {
					return getPodAnnotations(fakeOvn.fakeClient.KubeClient, t.namespace, t.podName)
				}, 2).Should(gomega.MatchJSON(t.getAnnotationsJson()))

				gomega.Eventually(fakeOvn.nbClient).Should(libovsdbtest.HaveData(getExpectedDataPodsAndSwitches([]testPod{t}, []string{"node1"})))

				err = fakeOvn.fakeClient.KubeClient.CoreV1().Pods(t.namespace).Delete(context.TODO(), t.podName, *metav1.NewDeleteOptions(0))
				gomega.Expect(err).NotTo(gomega.HaveOccurred())

				pod, err := fakeOvn.fakeClient.KubeClient.CoreV1().Pods(t.namespace).Get(context.TODO(), t.podName, metav1.GetOptions{})
				gomega.Expect(err).To(gomega.HaveOccurred())
				gomega.Expect(pod).To(gomega.BeNil())

				gomega.Eventually(fakeOvn.nbClient).Should(libovsdbtest.HaveData(getExpectedDataPodsAndSwitches([]testPod{}, []string{"node1"})))
				return nil
			}

			err := app.Run([]string{app.Name})
			gomega.Expect(err).NotTo(gomega.HaveOccurred())
		})

		ginkgo.It("retries a failed pod Add on Update", func() {
			app.Action = func(ctx *cli.Context) error {

				namespaceT := *newNamespace("namespace1")
				// Setup an unassigned pod, perform an update later on which assigns it.
				t := newTPod(
					"node1",
					"10.128.1.0/24",
					"10.128.1.2",
					"10.128.1.1",
					"myPod",
					"10.128.1.3",
					"0a:58:0a:80:01:03",
					namespaceT.Name,
				)

				fakeOvn.startWithDBSetup(initialDB,
					&v1.NamespaceList{
						Items: []v1.Namespace{
							namespaceT,
						},
					},
					&v1.PodList{
						Items: []v1.Pod{
							*newPod(t.namespace, t.podName, t.nodeName, t.podIP),
						},
					},
				)
				t.populateLogicalSwitchCache(fakeOvn, getLogicalSwitchUUID(fakeOvn.controller.nbClient, "node1"))

				err := fakeOvn.controller.WatchNamespaces()
				gomega.Expect(err).NotTo(gomega.HaveOccurred())
				err = fakeOvn.controller.WatchPods()
				gomega.Expect(err).NotTo(gomega.HaveOccurred())

				// allow pod retry from update annotation to fail
				time.Sleep(2 * time.Second)

				patch := struct {
					Metadata map[string]interface{} `json:"metadata"`
				}{
					Metadata: map[string]interface{}{
						"annotations": map[string]string{"dummy": "data"},
					},
				}
				patchData, err := json.Marshal(&patch)
				gomega.Expect(err).NotTo(gomega.HaveOccurred())
				// trigger update event
				_, err = fakeOvn.fakeClient.KubeClient.CoreV1().Pods(t.namespace).Patch(context.TODO(), t.podName, types.MergePatchType, patchData, metav1.PatchOptions{})
				gomega.Expect(err).NotTo(gomega.HaveOccurred())
				gomega.Eventually(func() string {
					return getPodAnnotations(fakeOvn.fakeClient.KubeClient, t.namespace, t.podName)
				}, 2).Should(gomega.MatchJSON(t.getAnnotationsJson()))
				gomega.Eventually(fakeOvn.nbClient).Should(libovsdbtest.HaveData(getExpectedDataPodsAndSwitches([]testPod{t}, []string{"node1"})))
				return nil
			}

			err := app.Run([]string{app.Name})
			gomega.Expect(err).NotTo(gomega.HaveOccurred())
		})

		ginkgo.It("pod Add should succeed even when namespace doesn't yet exist", func() {
			app.Action = func(ctx *cli.Context) error {

				namespaceT := newNamespace("namespace1")
				t := newTPod(
					"node1",
					"10.128.1.0/24",
					"10.128.1.2",
					"10.128.1.1",
					"myPod",
					"10.128.1.3",
					"0a:58:0a:80:01:03",
					namespaceT.Name,
				)
				podJSON := t.getAnnotationsJson()

				fakeOvn.startWithDBSetup(initialDB)
				t.populateLogicalSwitchCache(fakeOvn, getLogicalSwitchUUID(fakeOvn.controller.nbClient, "node1"))
				err := fakeOvn.controller.WatchNamespaces()
				gomega.Expect(err).NotTo(gomega.HaveOccurred())
				err = fakeOvn.controller.WatchPods()
				gomega.Expect(err).NotTo(gomega.HaveOccurred())

				// Add pod before namespace; pod will be annotated
				// but namespace address set will not exist
				_, err = fakeOvn.fakeClient.KubeClient.CoreV1().Pods(t.namespace).Create(context.TODO(), newPod(t.namespace, t.podName, t.nodeName, t.podIP), metav1.CreateOptions{})
				gomega.Expect(err).NotTo(gomega.HaveOccurred())
				gomega.Eventually(func() string { return getPodAnnotations(fakeOvn.fakeClient.KubeClient, t.namespace, t.podName) }, 2).Should(gomega.MatchJSON(podJSON))

				// Add Pod logical port should succeed even without namespace
				gomega.Expect(getPodAnnotations(fakeOvn.fakeClient.KubeClient, t.namespace, t.podName)).Should(gomega.MatchJSON(podJSON))

				gomega.Eventually(fakeOvn.nbClient).Should(libovsdbtest.HaveData(getExpectedDataPodsAndSwitches([]testPod{t}, []string{"node1"})))

				return nil
			}

			err := app.Run([]string{app.Name})
			gomega.Expect(err).NotTo(gomega.HaveOccurred())
		})
	})

	ginkgo.Context("on startup", func() {

		ginkgo.It("reconciles a new pod", func() {
			app.Action = func(ctx *cli.Context) error {

				namespaceT := *newNamespace("namespace1")
				t := newTPod(
					"node1",
					"10.128.1.0/24",
					"10.128.1.2",
					"10.128.1.1",
					"myPod",
					"10.128.1.3",
					"0a:58:0a:80:01:03",
					namespaceT.Name,
				)

				fakeOvn.startWithDBSetup(initialDB,
					&v1.NamespaceList{
						Items: []v1.Namespace{
							namespaceT,
						},
					},
					&v1.PodList{
						Items: []v1.Pod{
							*newPod(t.namespace, t.podName, t.nodeName, t.podIP),
						},
					},
				)
				t.populateLogicalSwitchCache(fakeOvn, getLogicalSwitchUUID(fakeOvn.controller.nbClient, "node1"))
				// pod exists, networks annotations don't
				pod, err := fakeOvn.fakeClient.KubeClient.CoreV1().Pods(t.namespace).Get(context.TODO(), t.podName, metav1.GetOptions{})
				gomega.Expect(err).NotTo(gomega.HaveOccurred())

				_, ok := pod.Annotations[util.OvnPodAnnotationName]
				gomega.Expect(ok).To(gomega.BeFalse())

				err = fakeOvn.controller.WatchNamespaces()
				gomega.Expect(err).NotTo(gomega.HaveOccurred())
				err = fakeOvn.controller.WatchPods()
				gomega.Expect(err).NotTo(gomega.HaveOccurred())

				// check that after start networks annotations and nbdb will be updated
				gomega.Eventually(func() string {
					return getPodAnnotations(fakeOvn.fakeClient.KubeClient, t.namespace, t.podName)
				}, 2).Should(gomega.MatchJSON(t.getAnnotationsJson()))

				gomega.Eventually(fakeOvn.nbClient).Should(
					libovsdbtest.HaveData(getExpectedDataPodsAndSwitches([]testPod{t}, []string{"node1"})))
				return nil
			}

			err := app.Run([]string{app.Name})
			gomega.Expect(err).NotTo(gomega.HaveOccurred())
		})

		ginkgo.It("reconciles an existing pod without an existing logical switch port", func() {
			app.Action = func(ctx *cli.Context) error {

				namespaceT := *newNamespace("namespace1")
				t := newTPod(
					"node1",
					"10.128.1.0/24",
					"10.128.1.2",
					"10.128.1.1",
					"myPod",
					"10.128.1.3",
					"0a:58:0a:80:01:03",
					namespaceT.Name,
				)
				pod := newPod(t.namespace, t.podName, t.nodeName, t.podIP)
				setPodAnnotations(pod, t)
				fakeOvn.startWithDBSetup(initialDB,
					&v1.NamespaceList{
						Items: []v1.Namespace{
							namespaceT,
						},
					},
					&v1.PodList{
						Items: []v1.Pod{
							*pod,
						},
					},
				)
				t.populateLogicalSwitchCache(fakeOvn, getLogicalSwitchUUID(fakeOvn.controller.nbClient, "node1"))
				// pod annotations exist, lsp doesn't
				annotations := getPodAnnotations(fakeOvn.fakeClient.KubeClient, t.namespace, t.podName)
				gomega.Expect(annotations).To(gomega.MatchJSON(t.getAnnotationsJson()))

				err := fakeOvn.controller.WatchNamespaces()
				gomega.Expect(err).NotTo(gomega.HaveOccurred())
				err = fakeOvn.controller.WatchPods()
				gomega.Expect(err).NotTo(gomega.HaveOccurred())

				// check nbdb data is added
				gomega.Eventually(fakeOvn.nbClient).Should(
					libovsdbtest.HaveData(getExpectedDataPodsAndSwitches([]testPod{t}, []string{"node1"})))
				// check that the pod annotations are preserved
				// makes sense only when handling is finished, therefore check after nbdb is updated
				annotations = getPodAnnotations(fakeOvn.fakeClient.KubeClient, t.namespace, t.podName)
				gomega.Expect(annotations).To(gomega.MatchJSON(t.getAnnotationsJson()))

				return nil
			}

			err := app.Run([]string{app.Name})
			gomega.Expect(err).NotTo(gomega.HaveOccurred())
		})

		ginkgo.It("reconciles an existing logical switch port without an existing pod", func() {
			app.Action = func(ctx *cli.Context) error {
				namespaceT := *newNamespace("namespace1")
				// create ovsdb with no pod
				initialDB = libovsdbtest.TestSetup{
					NBData: []libovsdbtest.TestData{
						&nbdb.LogicalSwitchPort{
							UUID:      "namespace1_non-existing-pod-UUID",
							Name:      "namespace1_non-existing-pod",
							Addresses: []string{"0a:58:0a:80:02:03", "10.128.2.3"},
							ExternalIDs: map[string]string{
								"pod": "true",
							},
						},
						&nbdb.LogicalSwitch{
							UUID:  "ls-uuid",
							Name:  "node1",
							Ports: []string{"namespace1_non-existing-pod-UUID"},
						},
					},
				}

				testNode := v1.Node{
					ObjectMeta: metav1.ObjectMeta{
						Name: "node1",
					},
				}

				fakeOvn.startWithDBSetup(initialDB,
					&v1.NamespaceList{
						Items: []v1.Namespace{
							namespaceT,
						},
					},
					&v1.NodeList{
						Items: []v1.Node{
							testNode,
						},
					},
					// no pods
					&v1.PodList{
						Items: []v1.Pod{},
					},
				)

				err := fakeOvn.controller.WatchNamespaces()
				gomega.Expect(err).NotTo(gomega.HaveOccurred())
				err = fakeOvn.controller.WatchPods()
				gomega.Expect(err).NotTo(gomega.HaveOccurred())

				// expect stale logical switch port removed and stale logical switch port removed from logical switch
				expectData := []libovsdbtest.TestData{
					&nbdb.LogicalSwitch{
						UUID:  "ls-uuid",
						Name:  "node1",
						Ports: []string{},
					},
				}

				gomega.Eventually(fakeOvn.nbClient).Should(
					libovsdbtest.HaveData(expectData))

				return nil
			}

			err := app.Run([]string{app.Name})
			gomega.Expect(err).NotTo(gomega.HaveOccurred())

		})

		ginkgo.It("reconciles an existing pod with an existing logical switch port", func() {
			app.Action = func(ctx *cli.Context) error {
				namespaceT := *newNamespace("namespace1")
				// use 3 pods for different test options
				t1 := newTPod(
					"node1",
					"10.128.1.0/24",
					"10.128.1.2",
					"10.128.1.1",
					"myPod1",
					"10.128.1.3",
					"0a:58:0a:80:01:03",
					namespaceT.Name,
				)
				t2 := newTPod(
					"node2",
					"10.128.2.0/24",
					"10.128.2.2",
					"10.128.2.1",
					"myPod2",
					"10.128.2.3",
					"0a:58:0a:80:02:03",
					namespaceT.Name,
				)
				t3 := newTPod(
					"node1",
					"10.128.1.0/24",
					"10.128.1.2",
					"10.128.1.1",
					"myPod3",
					"10.128.1.4",
					"0a:58:0a:80:01:03",
					namespaceT.Name,
				)
				// add an outdated hybrid route for pod 3 to the hybrid overlay IF addr on the node
				t3Route := util.PodRoute{}
				_, t3Route.Dest, _ = net.ParseCIDR("10.132.0.0/14")
				_, nodeSubnet, _ := net.ParseCIDR(t3.nodeSubnet)
				t3Route.NextHop = util.GetNodeHybridOverlayIfAddr(nodeSubnet).IP
				t3.routes = []util.PodRoute{t3Route}

				initialDB = libovsdbtest.TestSetup{
					NBData: []libovsdbtest.TestData{
						&nbdb.LogicalSwitchPort{
							UUID:      t1.portUUID,
							Name:      util.GetLogicalPortName(t1.namespace, t1.podName),
							Addresses: []string{t1.podMAC, t1.podIP},
							ExternalIDs: map[string]string{
								"pod":       "true",
								"namespace": t1.namespace,
							},
							Options: map[string]string{
								// check requested-chassis will be updated to correct t1.nodeName value
								"requested-chassis": t2.nodeName,
								// check old value for iface-id-ver will be updated to pod.UID
								"iface-id-ver": "wrong_value",
							},
							PortSecurity: []string{fmt.Sprintf("%s %s", t1.podMAC, t1.podIP)},
						},
						&nbdb.LogicalSwitchPort{
							UUID:      t2.portUUID,
							Name:      util.GetLogicalPortName(t2.namespace, t2.podName),
							Addresses: []string{t2.podMAC, t2.podIP},
							ExternalIDs: map[string]string{
								"pod":       "true",
								"namespace": t2.namespace,
							},
							Options: map[string]string{
								"requested-chassis": t2.nodeName,
								//"iface-id-ver": is empty to check that it won't be set on update
							},
							PortSecurity: []string{fmt.Sprintf("%s %s", t2.podMAC, t2.podIP)},
						},
						&nbdb.LogicalSwitchPort{
							UUID:      t3.portUUID,
							Name:      util.GetLogicalPortName(t3.namespace, t3.podName),
							Addresses: []string{t3.podMAC, t3.podIP},
							ExternalIDs: map[string]string{
								"pod":       "true",
								"namespace": t3.namespace,
							},
							Options: map[string]string{
								// check requested-chassis will be updated to correct t1.nodeName value
								"requested-chassis": t3.nodeName,
								// check old value for iface-id-ver will be updated to pod.UID
								"iface-id-ver": "wrong_value",
							},
							PortSecurity: []string{fmt.Sprintf("%s %s", t3.podMAC, t3.podIP)},
						},
						&nbdb.LogicalSwitch{
							Name:  "node1",
							Ports: []string{t1.portUUID, t3.portUUID},
						},
						&nbdb.LogicalSwitch{
							Name:  "node2",
							Ports: []string{t2.portUUID},
						},
					},
				}
				// update TestPod to check nbdb lsp later
				t2.noIfaceIdVer = true

				pod1 := newPod(t1.namespace, t1.podName, t1.nodeName, t1.podIP)
				setPodAnnotations(pod1, t1)
				pod2 := newPod(t2.namespace, t2.podName, t2.nodeName, t2.podIP)
				setPodAnnotations(pod2, t2)
				pod3 := newPod(t3.namespace, t3.podName, t3.nodeName, t3.podIP)
				setPodAnnotations(pod3, t3)
				fakeOvn.startWithDBSetup(initialDB,
					&v1.NamespaceList{
						Items: []v1.Namespace{
							namespaceT,
						},
					},
					&v1.PodList{
						Items: []v1.Pod{
							*pod1,
							*pod2,
							*pod3,
						},
					},
				)
				t1.populateLogicalSwitchCache(fakeOvn, getLogicalSwitchUUID(fakeOvn.controller.nbClient, "node1"))
				t2.populateLogicalSwitchCache(fakeOvn, getLogicalSwitchUUID(fakeOvn.controller.nbClient, "node2"))
				t3.populateLogicalSwitchCache(fakeOvn, getLogicalSwitchUUID(fakeOvn.controller.nbClient, "node1"))
				// pod annotations and lsp exist now

				err := fakeOvn.controller.WatchNamespaces()
				gomega.Expect(err).NotTo(gomega.HaveOccurred())
				err = fakeOvn.controller.WatchPods()
				gomega.Expect(err).NotTo(gomega.HaveOccurred())

				// check db values are updated to correlate with test pods settings
				gomega.Eventually(fakeOvn.nbClient).Should(
					libovsdbtest.HaveData(getExpectedDataPodsAndSwitches([]testPod{t1, t2, t3}, []string{"node1", "node2"})))
				// check annotations are preserved
				// makes sense only when handling is finished, therefore check after nbdb is updated
				annotations := getPodAnnotations(fakeOvn.fakeClient.KubeClient, t1.namespace, t1.podName)
				gomega.Expect(annotations).To(gomega.MatchJSON(t1.getAnnotationsJson()))
				annotations = getPodAnnotations(fakeOvn.fakeClient.KubeClient, t2.namespace, t2.podName)
				gomega.Expect(annotations).To(gomega.MatchJSON(t2.getAnnotationsJson()))
				annotations = getPodAnnotations(fakeOvn.fakeClient.KubeClient, t3.namespace, t3.podName)
				// remove the outdated route from pod t3
				t3.routes = []util.PodRoute{}
				gomega.Expect(annotations).To(gomega.MatchJSON(t3.getAnnotationsJson()))

				return nil
			}

			err := app.Run([]string{app.Name})
			gomega.Expect(err).NotTo(gomega.HaveOccurred())
		})

		ginkgo.It("Negative test: fails to add existing pod with an existing logical switch port on wrong node", func() {
			app.Action = func(ctx *cli.Context) error {
				namespaceT := *newNamespace("namespace1")
				// use 2 pods for different test options
				t1 := newTPod(
					"node1",
					"10.128.1.0/24",
					"10.128.1.2",
					"10.128.1.1",
					"myPod1",
					"10.128.1.3",
					"0a:58:0a:80:01:03",
					namespaceT.Name,
				)

				initialDB = libovsdbtest.TestSetup{
					NBData: []libovsdbtest.TestData{
						&nbdb.LogicalSwitchPort{
							UUID:      t1.portUUID,
							Name:      util.GetLogicalPortName(t1.namespace, t1.podName),
							Addresses: []string{t1.podMAC, t1.podIP},
							ExternalIDs: map[string]string{
								"pod":       "true",
								"namespace": t1.namespace,
							},
							Options: map[string]string{
								// check requested-chassis will be updated to correct t1.nodeName value
								"requested-chassis": t1.nodeName,
								// check old value for iface-id-ver will be updated to pod.UID
								"iface-id-ver": "wrong_value",
							},
							PortSecurity: []string{fmt.Sprintf("%s %s", t1.podMAC, t1.podIP)},
						},
						&nbdb.LogicalSwitch{
							Name:  "node1",
							Ports: []string{},
						},
						&nbdb.LogicalSwitch{
							Name:  "node2",
							Ports: []string{t1.portUUID},
						},
					},
				}

				pod1 := newPod(t1.namespace, t1.podName, t1.nodeName, t1.podIP)
				setPodAnnotations(pod1, t1)
				fakeOvn.startWithDBSetup(initialDB,
					&v1.NamespaceList{
						Items: []v1.Namespace{
							namespaceT,
						},
					},
					&v1.PodList{
						Items: []v1.Pod{
							*pod1,
						},
					},
				)
				t1.populateLogicalSwitchCache(fakeOvn, getLogicalSwitchUUID(fakeOvn.controller.nbClient, "node1"))
				// pod annotations and lsp exist now

				err := fakeOvn.controller.WatchNamespaces()
				gomega.Expect(err).NotTo(gomega.HaveOccurred())
				err = fakeOvn.controller.WatchPods()
				gomega.Expect(err).NotTo(gomega.HaveOccurred())

				// should fail to update a port on the wrong switch
<<<<<<< HEAD
				myPod1Key, err := getResourceKey(factory.PodType, pod1)
				gomega.Expect(err).NotTo(gomega.HaveOccurred())
				checkRetryObjectEventually(myPod1Key, true, fakeOvn.controller.retryPods)
=======
				myPod1Key, err := retry.GetResourceKey(pod1)
				gomega.Expect(err).NotTo(gomega.HaveOccurred())
				retry.CheckRetryObjectEventually(myPod1Key, true, fakeOvn.controller.retryPods)
>>>>>>> 69241a16

				return nil
			}

			err := app.Run([]string{app.Name})
			gomega.Expect(err).NotTo(gomega.HaveOccurred())
		})
	})
})<|MERGE_RESOLUTION|>--- conflicted
+++ resolved
@@ -9,11 +9,7 @@
 
 	"github.com/urfave/cli/v2"
 
-<<<<<<< HEAD
-	"github.com/ovn-org/ovn-kubernetes/go-controller/pkg/factory"
-=======
 	"github.com/ovn-org/ovn-kubernetes/go-controller/pkg/config"
->>>>>>> 69241a16
 	"github.com/ovn-org/ovn-kubernetes/go-controller/pkg/libovsdbops"
 	"github.com/ovn-org/ovn-kubernetes/go-controller/pkg/ovn/ipallocator"
 	"github.com/ovn-org/ovn-kubernetes/go-controller/pkg/retry"
@@ -1814,15 +1810,9 @@
 				gomega.Expect(err).NotTo(gomega.HaveOccurred())
 
 				// should fail to update a port on the wrong switch
-<<<<<<< HEAD
-				myPod1Key, err := getResourceKey(factory.PodType, pod1)
-				gomega.Expect(err).NotTo(gomega.HaveOccurred())
-				checkRetryObjectEventually(myPod1Key, true, fakeOvn.controller.retryPods)
-=======
 				myPod1Key, err := retry.GetResourceKey(pod1)
 				gomega.Expect(err).NotTo(gomega.HaveOccurred())
 				retry.CheckRetryObjectEventually(myPod1Key, true, fakeOvn.controller.retryPods)
->>>>>>> 69241a16
 
 				return nil
 			}
