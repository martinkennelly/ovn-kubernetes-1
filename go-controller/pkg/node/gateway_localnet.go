// +build linux

package node

import (
	"fmt"
	"net"
	"reflect"
	"strings"

	"github.com/coreos/go-iptables/iptables"
	"github.com/ovn-org/ovn-kubernetes/go-controller/pkg/config"
	"github.com/ovn-org/ovn-kubernetes/go-controller/pkg/factory"
	"github.com/ovn-org/ovn-kubernetes/go-controller/pkg/kube"
	"github.com/ovn-org/ovn-kubernetes/go-controller/pkg/util"
	"k8s.io/klog"

	kapi "k8s.io/api/core/v1"
	"k8s.io/client-go/tools/cache"
	utilnet "k8s.io/utils/net"
)

const (
	v4localnetGatewayIP           = "169.254.33.2"
	v4localnetGatewayNextHop      = "169.254.33.1"
	v4localnetGatewaySubnetPrefix = "/24"

	v6localnetGatewayIP           = "fd99::2"
	v6localnetGatewayNextHop      = "fd99::1"
	v6localnetGatewaySubnetPrefix = "/64"

	// localnetGatewayNextHopPort is the name of the gateway port on the host to which all
	// the packets leaving the OVN logical topology will be forwarded
	localnetGatewayNextHopPort       = "ovn-k8s-gw0"
	legacyLocalnetGatewayNextHopPort = "br-nexthop"
	// fixed MAC address for the br-nexthop interface. the last 4 hex bytes
	// translates to the br-nexthop's IP address
	localnetGatewayNextHopMac = "00:00:a9:fe:21:01"
	iptableNodePortChain      = "OVN-KUBE-NODEPORT"
)

type iptRule struct {
	table string
	chain string
	args  []string
}

func ensureChain(ipt util.IPTablesHelper, table, chain string) error {
	chains, err := ipt.ListChains(table)
	if err != nil {
		return fmt.Errorf("failed to list iptables chains: %v", err)
	}
	for _, ch := range chains {
		if ch == chain {
			return nil
		}
	}

	return ipt.NewChain(table, chain)
}

func addIptRules(ipt util.IPTablesHelper, rules []iptRule) error {
	for _, r := range rules {
		if err := ensureChain(ipt, r.table, r.chain); err != nil {
			return fmt.Errorf("failed to ensure %s/%s: %v", r.table, r.chain, err)
		}
		exists, err := ipt.Exists(r.table, r.chain, r.args...)
		if !exists && err == nil {
			err = ipt.Insert(r.table, r.chain, 1, r.args...)
		}
		if err != nil {
			return fmt.Errorf("failed to add iptables %s/%s rule %q: %v",
				r.table, r.chain, strings.Join(r.args, " "), err)
		}
	}

	return nil
}

func delIptRules(ipt util.IPTablesHelper, rules []iptRule) {
	for _, r := range rules {
		err := ipt.Delete(r.table, r.chain, r.args...)
		if err != nil {
			klog.Warningf("failed to delete iptables %s/%s rule %q: %v", r.table, r.chain,
				strings.Join(r.args, " "), err)
		}
	}
}

func generateGatewayNATRules(ifname string, ip string) []iptRule {
	// Allow packets to/from the gateway interface in case defaults deny
	rules := make([]iptRule, 0)
	rules = append(rules, iptRule{
		table: "filter",
		chain: "FORWARD",
		args:  []string{"-i", ifname, "-j", "ACCEPT"},
	})
	rules = append(rules, iptRule{
		table: "filter",
		chain: "FORWARD",
		args: []string{"-o", ifname, "-m", "conntrack", "--ctstate",
			"RELATED,ESTABLISHED", "-j", "ACCEPT"},
	})
	rules = append(rules, iptRule{
		table: "filter",
		chain: "INPUT",
		args:  []string{"-i", ifname, "-m", "comment", "--comment", "from OVN to localhost", "-j", "ACCEPT"},
	})

	// NAT for the interface
	rules = append(rules, iptRule{
		table: "nat",
		chain: "POSTROUTING",
		args:  []string{"-s", ip, "-j", "MASQUERADE"},
	})
	return rules
}

func localnetGatewayNAT(ipt util.IPTablesHelper, ifname, ip string) error {
	rules := generateGatewayNATRules(ifname, ip)
	return addIptRules(ipt, rules)
}

func initLocalnetGateway(nodeName string, subnet string, wf *factory.WatchFactory, nodeAnnotator kube.Annotator) error {
	// Create a localnet OVS bridge.
	localnetBridgeName := "br-local"
	_, stderr, err := util.RunOVSVsctl("--may-exist", "add-br",
		localnetBridgeName)
	if err != nil {
		return fmt.Errorf("Failed to create localnet bridge %s"+
			", stderr:%s (%v)", localnetBridgeName, stderr, err)
	}

	ifaceID, macAddress, err := bridgedGatewayNodeSetup(nodeName, localnetBridgeName, localnetBridgeName, true)
	if err != nil {
		return fmt.Errorf("failed to set up shared interface gateway: %v", err)
	}
	_, err = util.LinkSetUp(localnetBridgeName)
	if err != nil {
		return err
	}

	// Create a localnet bridge gateway port
	_, stderr, err = util.RunOVSVsctl(
		"--if-exists", "del-port", localnetBridgeName, legacyLocalnetGatewayNextHopPort,
		"--", "--may-exist", "add-port", localnetBridgeName, localnetGatewayNextHopPort,
		"--", "set", "interface", localnetGatewayNextHopPort, "type=internal",
		"mtu_request="+fmt.Sprintf("%d", config.Default.MTU),
		fmt.Sprintf("mac=%s", strings.ReplaceAll(localnetGatewayNextHopMac, ":", "\\:")))
	if err != nil {
		return fmt.Errorf("Failed to create localnet bridge gateway port %s"+
			", stderr:%s (%v)", localnetGatewayNextHopPort, stderr, err)
	}
	link, err := util.LinkSetUp(localnetGatewayNextHopPort)
	if err != nil {
		return err
	}

	var gatewayIP, gatewayNextHop, gatewaySubnetPrefix string
	if utilnet.IsIPv6CIDRString(subnet) {
		gatewayIP = v6localnetGatewayIP
		gatewayNextHop = v6localnetGatewayNextHop
		gatewaySubnetPrefix = v6localnetGatewaySubnetPrefix
	} else {
		gatewayIP = v4localnetGatewayIP
		gatewayNextHop = v4localnetGatewayNextHop
		gatewaySubnetPrefix = v4localnetGatewaySubnetPrefix
	}

	// Flush any addresses on localnetBridgeNextHopPort and add the new IP address.
	if err = util.LinkAddrFlush(link); err == nil {
		err = util.LinkAddrAdd(link, gatewayNextHop+gatewaySubnetPrefix)
	}
	if err != nil {
		return err
	}

	err = util.SetLocalL3GatewayConfig(nodeAnnotator, ifaceID, macAddress,
		gatewayIP+gatewaySubnetPrefix, gatewayNextHop,
		config.Gateway.NodeportEnable)
	if err != nil {
		return err
	}

	if utilnet.IsIPv6CIDRString(subnet) {
		// TODO - IPv6 hack ... for some reason neighbor discovery isn't working here, so hard code a
		// MAC binding for the gateway IP address for now - need to debug this further
		err = util.LinkNeighAdd(link, gatewayIP, macAddress)
		if err == nil {
			klog.Infof("Added MAC binding for %s on %s", gatewayIP, localnetGatewayNextHopPort)
		} else {
			klog.Errorf("Error in adding MAC binding for %s on %s: %v", gatewayIP, localnetGatewayNextHopPort, err)
		}
	}

	ipt, err := localnetIPTablesHelper(subnet)
	if err != nil {
		return err
	}

	err = localnetGatewayNAT(ipt, localnetGatewayNextHopPort, gatewayIP)
	if err != nil {
		return fmt.Errorf("Failed to add NAT rules for localnet gateway (%v)", err)
	}

	if config.Gateway.NodeportEnable {
		err = localnetNodePortWatcher(ipt, wf, gatewayIP)
	}

	return err
}

// localnetIPTablesHelper gets an IPTablesHelper for IPv4 or IPv6 as appropriate
func localnetIPTablesHelper(subnet string) (util.IPTablesHelper, error) {
	var ipt util.IPTablesHelper
	var err error
	if utilnet.IsIPv6CIDRString(subnet) {
		ipt, err = util.GetIPTablesHelper(iptables.ProtocolIPv6)
	} else {
		ipt, err = util.GetIPTablesHelper(iptables.ProtocolIPv4)
	}
	if err != nil {
		return nil, fmt.Errorf("failed to initialize iptables: %v", err)
	}
	return ipt, nil
}

func localnetIptRules(svc *kapi.Service, gatewayIP string) []iptRule {
	rules := make([]iptRule, 0)
	for _, svcPort := range svc.Spec.Ports {
		protocol := svcPort.Protocol
		if protocol != kapi.ProtocolUDP && protocol != kapi.ProtocolTCP {
			protocol = kapi.ProtocolTCP
		}

		nodePort := fmt.Sprintf("%d", svcPort.NodePort)
		destination := net.JoinHostPort(strings.Split(localnetGatewayIP(), "/")[0], nodePort)

		rules = append(rules, iptRule{
			table: "nat",
			chain: iptableNodePortChain,
			args: []string{
				"-p", string(protocol), "--dport", nodePort,
<<<<<<< HEAD
				"-j", "DNAT", "--to-destination", destination,
=======
				"-j", "DNAT", "--to-destination", net.JoinHostPort(gatewayIP, nodePort),
>>>>>>> d067d95e
			},
		})
		rules = append(rules, iptRule{
			table: "filter",
			chain: iptableNodePortChain,
			args: []string{
				"-p", string(protocol), "--dport", nodePort,
				"-j", "ACCEPT",
			},
		})

		ingPort := fmt.Sprintf("%d", svcPort.Port)
		for _, ing := range svc.Status.LoadBalancer.Ingress {
			if ing.IP == "" {
				continue
			}
			rules = append(rules, iptRule{
				table: "nat",
				chain: iptableNodePortChain,
				args: []string{
					"-d", ing.IP,
					"-p", string(protocol), "--dport", ingPort,
					"-j", "DNAT", "--to-destination", destination,
				},
			})
			rules = append(rules, iptRule{
				table: "filter",
				chain: iptableNodePortChain,
				args: []string{
					"-d", ing.IP,
					"-p", string(protocol), "--dport", ingPort,
					"-j", "ACCEPT",
				},
			})
		}
	}
	return rules
}

type localnetNodePortWatcherData struct {
	ipt       util.IPTablesHelper
	gatewayIP string
}

func (npw *localnetNodePortWatcherData) addService(svc *kapi.Service) error {
	if !util.ServiceTypeHasNodePort(svc) {
		return nil
	}
	rules := localnetIptRules(svc, npw.gatewayIP)
	klog.V(5).Infof("Add rules %v for service %v", rules, svc.Name)
	return addIptRules(npw.ipt, rules)
}

func (npw *localnetNodePortWatcherData) deleteService(svc *kapi.Service) error {
	if !util.ServiceTypeHasNodePort(svc) {
		return nil
	}
	rules := localnetIptRules(svc, npw.gatewayIP)
	klog.V(5).Infof("Delete rules %v for service %v", rules, svc.Name)
	delIptRules(npw.ipt, rules)
	return nil
}

func localnetNodePortWatcher(ipt util.IPTablesHelper, wf *factory.WatchFactory, gatewayIP string) error {
	// delete all the existing OVN-NODEPORT rules
	// TODO: Add a localnetSyncService method to remove the stale entries only
	_ = ipt.ClearChain("nat", iptableNodePortChain)
	_ = ipt.ClearChain("filter", iptableNodePortChain)

	rules := make([]iptRule, 0)
	rules = append(rules, iptRule{
		table: "nat",
		chain: "PREROUTING",
		args:  []string{"-j", iptableNodePortChain},
	})
	rules = append(rules, iptRule{
		table: "nat",
		chain: "OUTPUT",
		args:  []string{"-j", iptableNodePortChain},
	})
	rules = append(rules, iptRule{
		table: "filter",
		chain: "FORWARD",
		args:  []string{"-j", iptableNodePortChain},
	})

	if err := addIptRules(ipt, rules); err != nil {
		return err
	}

	npw := &localnetNodePortWatcherData{ipt: ipt, gatewayIP: gatewayIP}
	_, err := wf.AddServiceHandler(cache.ResourceEventHandlerFuncs{
		AddFunc: func(obj interface{}) {
			svc := obj.(*kapi.Service)
			err := npw.addService(svc)
			if err != nil {
				klog.Errorf("Error in adding service: %v", err)
			}
		},
		UpdateFunc: func(old, new interface{}) {
			svcNew := new.(*kapi.Service)
			svcOld := old.(*kapi.Service)
			if reflect.DeepEqual(svcNew.Spec, svcOld.Spec) &&
				reflect.DeepEqual(svcNew.Status, svcOld.Status) {
				return
			}
			err := npw.deleteService(svcOld)
			if err != nil {
				klog.Errorf("Error in deleting service - %v", err)
			}
			err = npw.addService(svcNew)
			if err != nil {
				klog.Errorf("Error in modifying service: %v", err)
			}
		},
		DeleteFunc: func(obj interface{}) {
			svc := obj.(*kapi.Service)
			err := npw.deleteService(svc)
			if err != nil {
				klog.Errorf("Error in deleting service - %v", err)
			}
		},
	}, nil)
	return err
}

// cleanupLocalnetGateway cleans up Localnet Gateway
func cleanupLocalnetGateway() error {
	// get bridgeName from ovn-bridge-mappings.
	stdout, stderr, err := util.RunOVSVsctl("--if-exists", "get", "Open_vSwitch", ".",
		"external_ids:ovn-bridge-mappings")
	if err != nil {
		return fmt.Errorf("Failed to get ovn-bridge-mappings stderr:%s (%v)", stderr, err)
	}
	bridgeName := strings.Split(stdout, ":")[1]
	_, stderr, err = util.RunOVSVsctl("--", "--if-exists", "del-br", bridgeName)
	if err != nil {
		return fmt.Errorf("Failed to ovs-vsctl del-br %s stderr:%s (%v)", bridgeName, stderr, err)
	}
	return err
}<|MERGE_RESOLUTION|>--- conflicted
+++ resolved
@@ -234,18 +234,14 @@
 		}
 
 		nodePort := fmt.Sprintf("%d", svcPort.NodePort)
-		destination := net.JoinHostPort(strings.Split(localnetGatewayIP(), "/")[0], nodePort)
+		destination := net.JoinHostPort(gatewayIP, nodePort)
 
 		rules = append(rules, iptRule{
 			table: "nat",
 			chain: iptableNodePortChain,
 			args: []string{
 				"-p", string(protocol), "--dport", nodePort,
-<<<<<<< HEAD
 				"-j", "DNAT", "--to-destination", destination,
-=======
-				"-j", "DNAT", "--to-destination", net.JoinHostPort(gatewayIP, nodePort),
->>>>>>> d067d95e
 			},
 		})
 		rules = append(rules, iptRule{
